import os
import hashlib
import datetime
import numpy as np

from sqlalchemy import Enum
from sqlalchemy import Float
from sqlalchemy import Column
from sqlalchemy import String
from sqlalchemy import Integer
from sqlalchemy import Boolean
from sqlalchemy import DateTime
from sqlalchemy import ForeignKey
from sqlalchemy import UniqueConstraint
from sqlalchemy import inspect
from sqlalchemy.orm import backref
from sqlalchemy.orm import relationship
from sqlalchemy.ext.hybrid import hybrid_property

from .base import Model
from .event import EventScoreType
from .datatype import NumpyType

__all__ = [
    "Submission",
    "SubmissionScore",
    "SubmissionFile",
    "SubmissionFileType",
    "SubmissionFileTypeExtension",
    "Extension",
    "SubmissionScoreOnCVFold",
    "SubmissionOnCVFold",
    "SubmissionSimilarity",
]

# evaluate right after train/test, so no need for 'scored' states
submission_states = Enum(
    "new",  # submitted by user to frontend server
    "checked",  # not used, checking is part of the workflow now
    "checking_error",  # not used, checking is part of the workflow now
    "trained",  # training finished normally on the backend server
    "training_error",  # training finished abnormally on the backend server
    "validated",  # validation finished normally on the backend server
    "validating_error",  # validation finished abnormally on the backend server
    "tested",  # testing finished normally on the backend server
    "testing_error",  # testing finished abnormally on the backend server
    "training",  # training is running normally on the backend server
    "sent_to_training",  # frontend server sent submission to backend server
    "scored",  # submission scored on the frontend server.Final state
    name="submission_states",
)

submission_types = Enum("live", "test", name="submission_types")


def _encode_string(text):
    return bytes(text, "utf-8") if isinstance(text, str) else text


class Submission(Model):
    """Submission table.

    Parameters
    ----------
    name : str
        The submission name.
    event_team : :class:`ramp_database.model.EventTeam`
        The event/team instance.
    session : :class:`sqlalchemy.orm.Session`
        The session to directly perform the operation on the database.

    Attributes
    ----------
    id : int
        The ID of the table row.
    event_team_id : int
        The event/team ID.
    event_team : :class:`ramp_database.model.EventTeam`
        The event/team instance.
    name : str
        The name of the submission.
    hash_ : string
        A hash to identify the submission.
    files : list of :class:`ramp_database.model.SubmissionFile`
        The list of the files associated with the submission.
    submission_timestamp : datetime
        The date and time when the submission was added to the database.
    sent_to_training_timestamp : datetime
        The date and time when the submission was sent for training.
    training_timestamp : datetime
        The date and time when the training finished.
    contributivity : float
        The contributivity of the submission.
    historical_contributivity : float
        The historical contributivity.
    type : {'live' or 'test'}
        The type of submission.
    state : str
        The state of the submission. For possible states, see the
        ``submission_states`` enum in this module (top of this file).
    queue_position : int
        The position in the queue when the submission was sent to be trained.
    error_msg : str
        The error message of the submission.
    is_valid : bool
        Is it a valid submission.
    is_to_ensemble : bool
        Whether to use the submission for the contributivity score.
    is_in_competition : bool
        Whether the submission is used to participate to the comptetition.
    notes : str
        Store any note regarding the submission.
    train_time_cv_mean : float
        The mean of the computation time for a fold on the train data.
    valid_time_cv_mean : float
        The mean of the computation time for a fold on the valid data.
    test_time_cv_mean : float
        The mean of the computation time for a fold on the test data.
    train_time_cv_std : float
        The standard deviation of the computation time for a fold on the train
        data.
    valid_time_cv_std : float
        The standard deviation of the computation time for a fold on the valid
        data.
    test_time_cv_std : float
        The standard deviation of the computation time for a fold on the test
        data.
    max_ram : float
        The maximum amount of RAM consumed during training.
    historical_contributivitys : list of \
:class:`ramp_database.model.HistoricalContributivity`
        A back-reference of the historical contributivities for the submission.
    scores : list of :class:`ramp_database.model.SubmissionScore`
        A back-reference of scores for the submission.
    files : list of :class:`ramp_database.model.SubmissionFile`
        A back-reference of files attached to the submission.
    on_cv_folds : list of :class:`ramp_database.model.SubmissionOnCVFold`
        A back-reference of the CV fold for this submission.
    """

    __tablename__ = "submissions"

    id = Column(Integer, primary_key=True)

    event_team_id = Column(Integer, ForeignKey("event_teams.id"), nullable=False)
    event_team = relationship(
        "EventTeam",
        backref=backref("submissions", cascade="all, delete-orphan"),
    )

    name = Column(String(20), nullable=False)
    hash_ = Column(String, nullable=False, index=True, unique=True)
    submission_timestamp = Column(DateTime, nullable=False)
    sent_to_training_timestamp = Column(DateTime)
    training_timestamp = Column(DateTime)  # end of training

    contributivity = Column(Float, default=0.0)
    historical_contributivity = Column(Float, default=0.0)

<<<<<<< HEAD
    type = Column(submission_types, default='live')
    state = Column(String, default='new')
    queue_position = Column(Integer, default=-1)
=======
    type = Column(submission_types, default="live")
    state = Column(String, default="new")
>>>>>>> 31919f7e
    # TODO: hide absolute path in error
    error_msg = Column(String, default="")
    # user can delete but we keep
    is_valid = Column(Boolean, default=True)
    # We can forget bad models.
    # If false, don't combine and set contributivity to zero
    is_to_ensemble = Column(Boolean, default=True)
    # in competitive events participants can select the submission
    # with which they want to participate in the competition
    is_in_competition = Column(Boolean, default=True)

    notes = Column(String, default="")  # eg, why is it disqualified

    train_time_cv_mean = Column(Float, default=0.0)
    valid_time_cv_mean = Column(Float, default=0.0)
    test_time_cv_mean = Column(Float, default=0.0)
    train_time_cv_std = Column(Float, default=0.0)
    valid_time_cv_std = Column(Float, default=0.0)
    test_time_cv_std = Column(Float, default=0.0)
    # the maximum memory size used when training/testing, in MB
    max_ram = Column(Float, default=0.0)
    # later also ramp_id
    UniqueConstraint(event_team_id, name, name="ts_constraint")

    def __init__(self, name, event_team, session=None):
        self.name = name
        self.event_team = event_team
        self.session = inspect(event_team).session
        sha_hasher = hashlib.sha1()
        sha_hasher.update(_encode_string(self.event.name))
        sha_hasher.update(_encode_string(self.team.name))
        sha_hasher.update(_encode_string(self.name))
        # We considered using the id, but then it will be given away in the
        # url which is maybe not a good idea.
        self.hash_ = "{}".format(sha_hasher.hexdigest())
        self.submission_timestamp = datetime.datetime.utcnow()
        if session is None:
            event_score_types = EventScoreType.query.filter_by(event=event_team.event)
        else:
            event_score_types = (
                session.query(EventScoreType)
                .filter(EventScoreType.event == event_team.event)
                .all()
            )
        for event_score_type in event_score_types:
            submission_score = SubmissionScore(
                submission=self, event_score_type=event_score_type
            )
            self.session.add(submission_score)
        self.reset()

    def __str__(self):
        return "Submission({}/{}/{})".format(self.event.name, self.team.name, self.name)

    def __repr__(self):
        return (
            "Submission(event_name={}, team_name={}, name={}, files={}, "
            "state={}, train_time={})".format(
                self.event.name,
                self.team.name,
                self.name,
                self.files,
                self.state,
                self.train_time_cv_mean,
            )
        )

    @hybrid_property
    def team(self):
        """str: The team name."""
        return self.event_team.team

    @hybrid_property
    def event(self):
        """:class:`ramp_database.model.Event`: The event associated with the
        submission."""
        return self.event_team.event

    @property
    # This will work only with Flask
    def official_score_function(self):
        """callable: The scoring function."""
        return self.event.official_score_function

    @property
    def official_score_name(self):
        """str: The name of the default score."""
        return self.event.official_score_name

    @property
    def official_score(self):
        """:class:`ramp_database.model.SubmissionScore`: The official score."""
        score_dict = {score.score_name: score for score in self.scores}
        return score_dict[self.official_score_name]

    @property
    def score_types(self):
        """list of :class:`ramp_database.model.EventScoreType`: All the scores used
        for the submissions."""
        return self.event.score_types

    @property
    def Predictions(self):
        """:class:`rampwf.prediction_types`: The predictions used for the
        problem."""
        return self.event.Predictions

    @hybrid_property
    def is_not_sandbox(self):
        """bool: Whether the submission is not a sandbox."""
        return self.name != self.event.ramp_sandbox_name

    @hybrid_property
    def is_error(self):
        """bool: Whether the training of the submission failed."""
        return "error" in self.state

    @hybrid_property
    def is_new(self):
        """bool: Whether the submission is a new submission."""
        return (
            self.state in ["new", "training", "sent_to_training"]
            and self.is_not_sandbox
        )

    @hybrid_property
    def is_public_leaderboard(self):
        """bool: Whether the submission is part of the public leaderboard."""
        return self.is_not_sandbox and self.is_valid and (self.state == "scored")

    @hybrid_property
    def is_private_leaderboard(self):
        """bool: Whether the submission is part of the private leaderboard."""
        return self.is_not_sandbox and self.is_valid and (self.state == "scored")

    @property
    def path(self):
        """str: The path to the submission."""
        return os.path.join(self.event.path_ramp_submissions, self.basename)

    @property
    def basename(self):
        """str: The base name of the submission."""
        return "submission_" + "{:09d}".format(self.id)

    @property
    def module(self):
        """str: Path of the submission as a module."""
        return self.path.lstrip("./").replace("/", ".")

    @property
    def f_names(self):
        """list of str: File names of a submission."""
        return [file.f_name for file in self.files]

    @property
    def link(self):
        """str: Unique link to the first submission file."""
        return self.files[0].link

    @property
    def full_name_with_link(self):
        """str: HTML hyperlink to the first submission file with event, team,
        and submission information.

        The hyperlink forward to the first submission file while the text
        corresponds to the event, team, and submission name.
        """
        return "<a href={}>{}/{}/{}</a>".format(
            self.link, self.event.name, self.team.name, self.name[:20]
        )

    @property
    def name_with_link(self):
        """str: HTML hyperlink to the first submission file with submission
        information.

        The hyperlink forward to the first submission file while the text
        corresponds to submission name.
        """
        return "<a href={}>{}</a>".format(self.link, self.name[:20])

    @property
    def state_with_link(self):
        """str: HTML hyperlink to the state file to report error."""
        return "<a href=/{}>{}</a>".format(
            os.path.join(self.hash_, "error.txt"), self.state
        )

    def ordered_scores(self, score_names):
        """Generator yielding :class:`ramp_database.model.SubmissionScore`.

        Ordered according to ``score_names``. Called by
        :func:`ramp_database.tools.leaderboard.get_public_leaderboard` and
        :func:`ramp_database.tools.get_private_leaderboard`, making sure scores
        are listed in the correct column.

        Parameters
        ----------
        score_names : list of str
            Name of the scores.

        Returns
        -------
        scores : generator of \
:class:`ramp_database.model.submission.SubmissionScore``
            Generate a scoring instance.
        """
        score_dict = {score.score_name: score for score in self.scores}
        for score_name in score_names:
            yield score_dict[score_name]

    # These were constructing means and stds by fetching fold times. It was
    # slow because submission_on_folds contain also possibly large predictions
    # If postgres solves this issue (which can be tested on the mean and std
    # scores on the private leaderbord), the corresponding columns (which are
    # now redundant) can be deleted and these can be uncommented.
    # @property
    # def train_time_cv_mean(self):
    #     return np.mean([ts.train_time for ts in self.on_cv_folds])

    # @property
    # def valid_time_cv_mean(self):
    #     return np.mean([ts.valid_time for ts in self.on_cv_folds])

    # @property
    # def test_time_cv_mean(self):
    #     return np.mean([ts.test_time for ts in self.on_cv_folds])

    # @property
    # def train_time_cv_std(self):
    #     return np.std([ts.train_time for ts in self.on_cv_folds])

    # @property
    # def valid_time_cv_std(self):
    #     return np.std([ts.valid_time for ts in self.on_cv_folds])

    # @property
    # def test_time_cv_std(self):
    #     return np.std([ts.test_time for ts in self.on_cv_folds])

    def set_state(self, state, session=None):
        """Set the state of the submission and of each CV fold.

        Parameters
        ----------
        state : str
            The state of the new submission.
        """
        self.state = state

        if state == "sent_to_training":
            self.sent_to_training_timestamp = datetime.datetime.utcnow()
        elif state == "training":
            self.training_timestamp = datetime.datetime.utcnow()

        if session is None:
            all_cv_folds = self.on_cv_folds
        else:
            all_cv_folds = (
                session.query(SubmissionOnCVFold).filter_by(submission_id=self.id).all()
            )
            all_cv_folds = sorted(all_cv_folds, key=lambda x: x.id)
        for submission_on_cv_fold in all_cv_folds:
            submission_on_cv_fold.state = state

    def reset(self):
        """Reset the submission to an initial stage.

        The contributivity, state, error, and scores will be reset to initial
        values.
        """
        self.contributivity = 0.0
        self.state = "new"
        self.error_msg = ""
        for score in self.scores:
            score.valid_score_cv_bag = score.event_score_type.worst
            score.test_score_cv_bag = score.event_score_type.worst
            score.valid_score_cv_bags = None
            score.test_score_cv_bags = None

    def set_error(self, error, error_msg, session=None):
        """Fail the submission as well as the CV folds.

        Parameters
        ----------
        error : str
            The error state of the submission and each fold.
        error_msg : str
            The associated error message for the submission and each fold.

        Notes
        -----
        Setting the error will first reset the submission.
        """
        self.reset()
        self.state = error
        self.error_msg = error_msg
        if session is None:
            all_cv_folds = self.on_cv_folds
        else:
            all_cv_folds = (
                session.query(SubmissionOnCVFold).filter_by(submission_id=self.id).all()
            )
            all_cv_folds = sorted(all_cv_folds, key=lambda x: x.id)
        for submission_on_cv_fold in all_cv_folds:
            submission_on_cv_fold.set_error(error, error_msg)

    # contributivity could be a property but then we could not query on it
    def set_contributivity(self, session=None):
        """Compute the contributivity of a submission.

        Notes
        -----
        The contributivity is computed only id the submission is public and
        valid and this is not the sandbox submission.
        """
        self.contributivity = 0.0
        if self.is_public_leaderboard:
            # we share a unit of 1. among folds
            if session is None:
                all_cv_folds = self.on_cv_folds
            else:
                all_cv_folds = (
                    session.query(SubmissionOnCVFold)
                    .filter_by(submission_id=self.id)
                    .all()
                )
                all_cv_folds = sorted(all_cv_folds, key=lambda x: x.id)
            unit_contributivity = 1.0 / len(all_cv_folds)
            for submission_on_cv_fold in all_cv_folds:
                self.contributivity += (
                    unit_contributivity * submission_on_cv_fold.contributivity
                )

    def set_state_after_training(self, session=None):
        """Set the state of a submission depending of the state of the fold
        after training.
        """
        self.training_timestamp = datetime.datetime.utcnow()
        if session is None:
            all_cv_folds = self.on_cv_folds
        else:
            all_cv_folds = (
                session.query(SubmissionOnCVFold).filter_by(submission_id=self.id).all()
            )
            all_cv_folds = sorted(all_cv_folds, key=lambda x: x.id)
        states = [submission_on_cv_fold.state for submission_on_cv_fold in all_cv_folds]
        if all(state == "tested" for state in states):
            self.state = "tested"
        elif all(state in ["tested", "validated"] for state in states):
            self.state = "validated"
        elif all(state in ["tested", "validated", "trained"] for state in states):
            self.state = "trained"
        elif any(state == "training_error" for state in states):
            self.state = "training_error"
            i = states.index("training_error")
            self.error_msg = all_cv_folds[i].error_msg
        elif any(state == "validating_error" for state in states):
            self.state = "validating_error"
            i = states.index("validating_error")
            self.error_msg = all_cv_folds[i].error_msg
        elif any(state == "testing_error" for state in states):
            self.state = "testing_error"
            i = states.index("testing_error")
            self.error_msg = all_cv_folds[i].error_msg
        if "error" not in self.state:
            self.error_msg = ""


class SubmissionScore(Model):
    """SubmissionScore table.

    Attributes
    ----------
    id : int
        The ID of the row table.
    submission_id : int
        The ID of the associated submission.
    submission : :class:`ramp_database.model.Submission`
        The submission instance associated.
    event_score_type_id : int
        The ID of the event/score type associated.
    event_score_type : :class:`ramp_database.model.EventScoreType`
        The event/score type instance associated.
    valid_score_cv_bag : float
        The validation bagged scores.
    test_score_cv_bag : float
        The testing bagged scores.
    valid_score_cv_bags : ndarray
        The partial validation scores for all CV bags.
    test_score_cv_bags : ndarray
        The partial testing scores for all CV bags.
    on_cv_folds : list of :class:`ramp_database.model.SubmissionScoreOnCVFold`
        A back-reference the CV fold associated with the score.
    """

    __tablename__ = "submission_scores"

    id = Column(Integer, primary_key=True)
    submission_id = Column(Integer, ForeignKey("submissions.id"), nullable=False)
    submission = relationship(
        "Submission", backref=backref("scores", cascade="all, delete-orphan")
    )

    event_score_type_id = Column(
        Integer, ForeignKey("event_score_types.id"), nullable=False
    )
    event_score_type = relationship("EventScoreType", backref=backref("submissions"))

    # These are cv-bagged scores. Individual scores are found in
    # SubmissionToTrain
    valid_score_cv_bag = Column(Float)  # cv
    test_score_cv_bag = Column(Float)  # holdout
    # we store the partial scores so to see the saturation and
    # overfitting as the number of cv folds grow
    valid_score_cv_bags = Column(NumpyType)
    test_score_cv_bags = Column(NumpyType)

    @property
    def score_name(self):
        """str: The name of the score."""
        return self.event_score_type.name

    @property
    def score_function(self):
        """callable: The function used to score."""
        return self.event_score_type.score_function

    # default display precision in n_digits
    @property
    def precision(self):
        """int: The numerical precision of the associated score."""
        return self.event_score_type.precision


# TODO: we should have a SubmissionWorkflowElementType table, describing the
# type of files we are expecting for a given RAMP. Fast unit test should be
# set up there, and each file should be unit tested right after submission.
# Cosmetic: Perhaps mark which file the leaderboard link should point to (right
# now it is set to the first file in the list which is arbitrary).
# We will also have to handle auxiliary files (like CSVs or other classes).
# User interface could have a single submission form with a menu containing
# the file names for a given ramp + an "other" field when users will have to
# name their files
class SubmissionFile(Model):
    """SubmissionFile table.

    Attributes
    ----------
    id : int
        The ID of the table row.
    submission_id : int
        The ID of the associated submission.
    submission : :class:`ramp_database.model.Submission`
        The submission instance associated.
    workflow_element_id : int
        The ID of the associated workflow element.
    workflow_element : :class:`ramp_database.model.WorkflowElement`
        The workflow element associated with the submission.
    submission_file_type_extension_id : int
        The ID of the associated submission file type extension.
    submission_file_type_extension : \
:class:`ramp_database.model.SubmissionFileTypeExtension`
        The associated submission file type extension instance.
    """

    __tablename__ = "submission_files"

    id = Column(Integer, primary_key=True)
    submission_id = Column(Integer, ForeignKey("submissions.id"), nullable=False)
    submission = relationship(
        "Submission", backref=backref("files", cascade="all, delete-orphan")
    )

    workflow_element_id = Column(
        Integer, ForeignKey("workflow_elements.id"), nullable=False
    )
    workflow_element = relationship(
        "WorkflowElement", backref=backref("submission_files")
    )

    submission_file_type_extension_id = Column(
        Integer,
        ForeignKey("submission_file_type_extensions.id"),
        nullable=False,
    )
    submission_file_type_extension = relationship(
        "SubmissionFileTypeExtension", backref=backref("submission_files")
    )

    def __repr__(self):
        return "SubmissionFile(name={}, type={}, extension={}, path={})".format(
            self.name, self.type, self.extension, self.path
        )

    @property
    def is_editable(self):
        """bool: Whether the submission file is from an editable format on the
        frontend."""
        return self.workflow_element.is_editable

    @property
    def extension(self):
        """str: The extension of the file format."""
        return self.submission_file_type_extension.extension.name

    @property
    def type(self):
        """str: The workflow type associated with the file."""
        return self.workflow_element.type

    @property
    def name(self):
        """str: The name of the workflow element."""
        return self.workflow_element.name

    @property
    def f_name(self):
        """str: The corresponding file name."""
        return self.type + "." + self.extension

    @property
    def link(self):
        """str: A unique link to the file. The hash is generated by the
        Submission instance."""
        return "/" + os.path.join(self.submission.hash_, self.f_name)

    @property
    def path(self):
        """str: The path to the file in the deployment directory."""
        return os.path.join(self.submission.path, self.f_name)

    @property
    def name_with_link(self):
        """str: The HTML hyperlink of the name of the submission file."""
        return '<a href="' + self.link + '">' + self.name + "</a>"

    def get_code(self):
        """str: Get the content of the file."""
        with open(self.path) as f:
            code = f.read()
        return code

    def set_code(self, code):
        """Set the content of the submission file.

        Parameters
        ----------
        code : str
            The code to write into the submission file.
        """
        with open(self.path, "w") as f:
            f.write(code)


class SubmissionFileTypeExtension(Model):
    """SubmissionFileTypeExtension table.

    This a many-to-many relationship between the SubmissionFileType and
    Extension.

    Attributes
    ----------
    id : int
        The ID of the table row.
    type_id : int
        The ID of the submission file type.
    type : :class:`ramp_database.model.SubmissionFileType`
        The submission file type instance.
    extension_id : int
        The ID of the extension.
    extension : :class:`ramp_database.model.Extension`
        The file extension instance.
    submission_files : list of \
:class:`ramp_database.model.SubmissionFileTypeExtension`
        A back-reference to the submission files related to the type extension.
    """

    __tablename__ = "submission_file_type_extensions"

    id = Column(Integer, primary_key=True)

    type_id = Column(Integer, ForeignKey("submission_file_types.id"), nullable=False)
    type = relationship("SubmissionFileType", backref=backref("extensions"))

    extension_id = Column(Integer, ForeignKey("extensions.id"), nullable=False)
    extension = relationship("Extension", backref=backref("submission_file_types"))

    UniqueConstraint(type_id, extension_id, name="we_constraint")

    @property
    def file_type(self):
        """str: The name of the file type."""
        return self.type.name

    @property
    def extension_name(self):
        """str: The name of the file extension."""
        return self.extension.name


class SubmissionFileType(Model):
    """SubmissionFileType table.

    Attributes
    ----------
    id : int
        The ID of the table row.
    name : str
        The name of the submission file type.
    is_editable : bool
        Whether or not this type of file is editable on the frontend.
    max_size : int
        The maximum size of this file type.
    workflow_element_types : list of \
:class:`ramp_database.model.WorkflowElementType`
        A back-reference to the workflow element type for this submission file
        type.
    """

    __tablename__ = "submission_file_types"

    id = Column(Integer, primary_key=True)
    name = Column(String, nullable=False, unique=True)
    is_editable = Column(Boolean, default=True)
    max_size = Column(Integer, default=None)


class Extension(Model):
    """Extension table.

    Attributes
    ----------
    id : int
        The ID of the table row.
    name : str
        The name of the extension.
    submission_file_types : list of \
:class:`ramp_database.model.SubmissionFileTypeExtension`
        A back-reference to the submission file types for this extension.
    """

    __tablename__ = "extensions"

    id = Column(Integer, primary_key=True)
    name = Column(String, nullable=False, unique=True)


class SubmissionScoreOnCVFold(Model):
    """SubmissionScoreOnCVFold table.

    Attributes
    ----------
    id : int
        The ID of the table row.
    submission_on_cv_fold_id : int
        The ID of the CV fold.
    submission_on_cv_fold : :class:`ramp_database.model.SubmissionOnCVFold`
        The submission on CV fold instance.
    submission_score_id : int
        The ID of the submission score.
    submission_score : :class:`ramp_database.model.SubmissionScore`
        The submission score instance.
    train_score : float
        The training score on the fold.
    valid_score : float
        The validation score on the fold.
    test_score : float
        The testing score on the fold.
    """

    __tablename__ = "submission_score_on_cv_folds"

    id = Column(Integer, primary_key=True)
    submission_on_cv_fold_id = Column(
        Integer, ForeignKey("submission_on_cv_folds.id"), nullable=False
    )
    submission_on_cv_fold = relationship(
        "SubmissionOnCVFold",
        backref=backref("scores", cascade="all, delete-orphan"),
    )

    submission_score_id = Column(
        Integer, ForeignKey("submission_scores.id"), nullable=False
    )
    submission_score = relationship(
        "SubmissionScore",
        backref=backref("on_cv_folds", cascade="all, delete-orphan"),
    )

    train_score = Column(Float)
    valid_score = Column(Float)
    test_score = Column(Float)

    UniqueConstraint(
        submission_on_cv_fold_id, submission_score_id, name="ss_constraint"
    )

    @property
    def name(self):
        """str: The name of the score."""
        return self.event_score_type.name

    @property
    def event_score_type(self):
        """:class:`EventScoreType`: The event/score type instance."""
        return self.submission_score.event_score_type

    @property
    def score_function(self):
        """callable: the scoring function."""
        return self.event_score_type.score_function


# TODO: rename submission to workflow and submitted file to workflow_element
# TODO: SubmissionOnCVFold should actually be a workflow element. Saving
# train_pred means that we can input it to the next workflow element
# TODO: implement check
class SubmissionOnCVFold(Model):
    """SubmissionOnCVFold.

    Parameters
    ----------
    submission : :class:`ramp_database.model.Submission`
        The submission used.
    cv_fold : :class:`ramp_database.model.CVFold`
        The fold to associate with the submission.

    Attributes
    ----------
    id : int
        The ID of the table row.
    submission_id : int
        The ID of the submission.
    submission : :class:`ramp_database.model.Submission`
        The submission instance.
    cv_fold_id : int
        The ID of the CV fold.
    cv_fold : :class:`ramp_database.model.CVFold`
        The CV fold instance.
    contributivity : float
        The contributivity of the submission.
    best : bool
        Whether or not the submission is the best.
    train_time : float
        Computation time for the training set.
    valid_time : float
        Computation time for the validation set.
    test_time : float
        Computation time for the testing set.
    state : str
        State of of the submission on this fold.
    error_msg : str
        Error message in case of failing submission.
    scores : list of :class:`ramp_database.model.SubmissionScoreOnCVFold`
        A back-reference on the scores for this fold.

    Notes
    -----
    SubmissionOnCVFold is an instantiation of Submission, to be trained on a
    data file and a cv fold. We don't actually store the trained model in the
    db (lack of disk and pickling issues), so trained submission is not a
    database column. On the other hand, we will store train, valid, and test
    predictions. In a sense substituting CPU time for storage.
    """

    __tablename__ = "submission_on_cv_folds"

    id = Column(Integer, primary_key=True)

    submission_id = Column(Integer, ForeignKey("submissions.id"), nullable=False)
    submission = relationship(
        "Submission",
        backref=backref("on_cv_folds", cascade="all, delete-orphan"),
    )

    cv_fold_id = Column(Integer, ForeignKey("cv_folds.id"), nullable=False)
    cv_fold = relationship(
        "CVFold", backref=backref("submissions", cascade="all, delete-orphan")
    )

    # filled by cv_fold.get_combined_predictions
    contributivity = Column(Float, default=0.0)
    best = Column(Boolean, default=False)

    # prediction on the full training set, including train and valid points
    # properties train_predictions and valid_predictions will make the slicing
    train_time = Column(Float, default=0.0)
    valid_time = Column(Float, default=0.0)
    test_time = Column(Float, default=0.0)
    state = Column(submission_states, default="new")
    error_msg = Column(String, default="")

    UniqueConstraint(submission_id, cv_fold_id, name="sc_constraint")

    def __init__(self, submission, cv_fold):
        self.submission = submission
        self.cv_fold = cv_fold
        self.session = inspect(submission).session
        for score in submission.scores:
            submission_score_on_cv_fold = SubmissionScoreOnCVFold(
                submission_on_cv_fold=self, submission_score=score
            )
            self.session.add(submission_score_on_cv_fold)
        self.reset()

    def __repr__(self):
        return "state = {}, c = {}, best = {}".format(
            self.state, self.contributivity, self.best
        )

    @hybrid_property
    def is_public_leaderboard(self):
        """bool: Whether or not the submission is scored and ready to be on
        the public leaderboard."""
        return self.state == "scored"

    @hybrid_property
    def is_trained(self):
        """bool: Whether or not the submission was trained."""
        return self.state in (
            "trained",
            "validated",
            "tested",
            "validating_error",
            "testing_error",
            "scored",
        )

    @hybrid_property
    def is_validated(self):
        """bool: Whether or not the submission was validated."""
        return self.state in ("validated", "tested", "testing_error", "scored")

    @hybrid_property
    def is_tested(self):
        """bool: Whether or not the submission was tested."""
        return self.state in ("tested", "scored")

    @hybrid_property
    def is_error(self):
        """bool: Whether or not the submission failed at one of the stage."""
        return "error" in self.state

    # TODO: the following 8 properties are never used and not tested.
    #       They are present for historical reasons and should likely be
    #       removed in a follow up refactoring.
    @property
    def path_predictions(self):
        """Return the path to the folder with predictions"""
        return os.path.join(
            self.submission.event.path_ramp_submissions,
            self.submission.name,
            "training_output",
            "fold_{}".format(self.cv_fold_id),
        )

    @property
    def full_train_y_pred(self):
        """Load predictions on the full training set

        including train and valid points.
        """
        return np.load(os.path.join(self.path_predictions, "y_pred_train.npz"))[
            "y_pred"
        ]

    @property
    def test_y_pred(self):
        """Load predictions on the test set"""
        return np.load(os.path.join(self.path_predictions, "y_pred_test.npz"))["y_pred"]

    # The following four functions are converting the stored numpy arrays
    # <>_y_pred into Prediction instances
    @property
    def full_train_predictions(self):
        """:class:`rampwf.prediction_types.Predictions`: Training
        predictions."""
        return self.submission.Predictions(y_pred=self.full_train_y_pred)

    @property
    def train_predictions(self):
        """:class:`rampwf.prediction_types.Predictions`: Training
        predictions."""
        return self.submission.Predictions(
            y_pred=self.full_train_y_pred[self.cv_fold.train_is]
        )

    @property
    def valid_predictions(self):
        """:class:`rampwf.prediction_types.Predictions`: Validation
        predictions."""
        return self.submission.Predictions(
            y_pred=self.full_train_y_pred[self.cv_fold.test_is]
        )

    @property
    def test_predictions(self):
        """:class:`rampwf.prediction_types.Predictions`: Testing
        predictions."""
        return self.submission.Predictions(y_pred=self.test_y_pred)

    @property
    def official_score(self):
        """:class:`ramp_database.model.SubmissionScoreOnCVFold`: The official score
        used for the submission."""
        for score in self.scores:
            if self.submission.official_score_name == score.name:
                return score

    def reset(self):
        """Reset the submission on CV fold to an initial stage.

        The contributivity, state, error, and scores will be reset to initial
        values.
        """
        self.contributivity = 0.0
        self.best = False
        self.train_time = 0.0
        self.valid_time = 0.0
        self.test_time = 0.0
        self.state = "new"
        self.error_msg = ""
        for score in self.scores:
            score.train_score = score.event_score_type.worst
            score.valid_score = score.event_score_type.worst
            score.test_score = score.event_score_type.worst

    def set_error(self, error, error_msg):
        """Fail the CV fold.

        Parameters
        ----------
        error : str
            The error state of the submission and each fold.
        error_msg : str
            The associated error message for the submission and each fold.

        Notes
        -----
        Setting the error will first reset the submission.
        """
        self.reset()
        self.state = error
        self.error_msg = error_msg


submission_similarity_type = Enum(
    "target_credit",  # credit given by one of the authors of target
    "source_credit",  # credit given by one of the authors of source
    "thirdparty_credit",  # credit given by an independent user
    name="submission_similarity_type",
)


class SubmissionSimilarity(Model):
    """SubmissionSimilarity table.

    Attributes
    ----------
    id : int
        The ID of the table row.
    type : str
        The type of similarity.
    note : str
        Note about the similarity.
    timestamp : datetime
        The date and time of the submission.
    similarity : float
        The similarity index.
    user_id : int
        The ID of the user.
    user : :class:`ramp_database.model.User`
        The user instance.
    source_submission_id : int
        The ID of the submission used as source.
    source_submission : :class:`ramp_database.model.Submission`
        The source submission instance.
    target_submission_id : int
        The ID of the submission used as target.
    target_submission : :class:`ramp_database.model.Submission`
        The target submission instance.
    """

    __tablename__ = "submission_similaritys"

    id = Column(Integer, primary_key=True)
    type = Column(submission_similarity_type, nullable=False)
    note = Column(String, default=None)
    timestamp = Column(DateTime, default=datetime.datetime.utcnow())
    similarity = Column(Float, default=0.0)

    user_id = Column(Integer, ForeignKey("users.id"))
    user = relationship(
        "User",
        backref=backref("submission_similaritys", cascade="all, delete-orphan"),
    )

    source_submission_id = Column(Integer, ForeignKey("submissions.id"))
    source_submission = relationship(
        "Submission",
        primaryjoin=("SubmissionSimilarity.source_submission_id == Submission.id"),
        backref=backref("sources", cascade="all, delete-orphan"),
    )

    target_submission_id = Column(Integer, ForeignKey("submissions.id"))
    target_submission = relationship(
        "Submission",
        primaryjoin=("SubmissionSimilarity.target_submission_id == Submission.id"),
        backref=backref("targets", cascade="all, delete-orphan"),
    )

    def __repr__(self):
        text = "type={}, user={}, source={}, target={} ".format(
            self.type,
            self.user,
            self.source_submission,
            self.target_submission,
        )
        text += "similarity={}, timestamp={}".format(self.similarity, self.timestamp)
        return text<|MERGE_RESOLUTION|>--- conflicted
+++ resolved
@@ -156,15 +156,10 @@
 
     contributivity = Column(Float, default=0.0)
     historical_contributivity = Column(Float, default=0.0)
-
-<<<<<<< HEAD
-    type = Column(submission_types, default='live')
-    state = Column(String, default='new')
-    queue_position = Column(Integer, default=-1)
-=======
+  
     type = Column(submission_types, default="live")
     state = Column(String, default="new")
->>>>>>> 31919f7e
+    queue_position = Column(Integer, default=-1)
     # TODO: hide absolute path in error
     error_msg = Column(String, default="")
     # user can delete but we keep
