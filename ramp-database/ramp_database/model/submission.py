import os
import hashlib
import datetime
import numpy as np

from sqlalchemy import Enum
from sqlalchemy import Float
from sqlalchemy import Column
from sqlalchemy import String
from sqlalchemy import Integer
from sqlalchemy import Boolean
from sqlalchemy import DateTime
from sqlalchemy import ForeignKey
from sqlalchemy import UniqueConstraint
from sqlalchemy import inspect
from sqlalchemy.orm import backref
from sqlalchemy.orm import relationship
from sqlalchemy.ext.hybrid import hybrid_property

from .base import Model
from .event import EventScoreType
from .datatype import NumpyType

__all__ = [
    "Submission",
    "SubmissionScore",
    "SubmissionFile",
    "SubmissionFileType",
    "SubmissionFileTypeExtension",
    "Extension",
    "SubmissionScoreOnCVFold",
    "SubmissionOnCVFold",
    "SubmissionSimilarity",
]

# evaluate right after train/test, so no need for 'scored' states
submission_states = Enum(
    "new",  # submitted by user to frontend server
    "checked",  # not used, checking is part of the workflow now
    "checking_error",  # not used, checking is part of the workflow now
    "trained",  # training finished normally on the backend server
    "training_error",  # training finished abnormally on the backend server
    "validated",  # validation finished normally on the backend server
    "validating_error",  # validation finished abnormally on the backend server
    "tested",  # testing finished normally on the backend server
    "testing_error",  # testing finished abnormally on the backend server
    "training",  # training is running normally on the backend server
    "sent_to_training",  # frontend server sent submission to backend server
    "scored",  # submission scored on the frontend server.Final state
    name="submission_states",
)

submission_types = Enum("live", "test", name="submission_types")


def _encode_string(text):
    return bytes(text, "utf-8") if isinstance(text, str) else text


class Submission(Model):
    """Submission table.

    Parameters
    ----------
    name : str
        The submission name.
    event_team : :class:`ramp_database.model.EventTeam`
        The event/team instance.
    session : :class:`sqlalchemy.orm.Session`
        The session to directly perform the operation on the database.

    Attributes
    ----------
    id : int
        The ID of the table row.
    event_team_id : int
        The event/team ID.
    event_team : :class:`ramp_database.model.EventTeam`
        The event/team instance.
    name : str
        The name of the submission.
    hash_ : string
        A hash to identify the submission.
    files : list of :class:`ramp_database.model.SubmissionFile`
        The list of the files associated with the submission.
    submission_timestamp : datetime
        The date and time when the submission was added to the database.
    sent_to_training_timestamp : datetime
        The date and time when the submission was sent for training.
    training_timestamp : datetime
        The date and time when the training finished.
    contributivity : float
        The contributivity of the submission.
    historical_contributivity : float
        The historical contributivity.
    type : {'live' or 'test'}
        The type of submission.
    state : str
        The state of the submission. For possible states, see the
        ``submission_states`` enum in this module (top of this file).
    error_msg : str
        The error message of the submission.
    is_valid : bool
        Is it a valid submission.
    is_to_ensemble : bool
        Whether to use the submission for the contributivity score.
    is_in_competition : bool
        Whether the submission is used to participate to the comptetition.
    notes : str
        Store any note regarding the submission.
    train_time_cv_mean : float
        The mean of the computation time for a fold on the train data.
    valid_time_cv_mean : float
        The mean of the computation time for a fold on the valid data.
    test_time_cv_mean : float
        The mean of the computation time for a fold on the test data.
    train_time_cv_std : float
        The standard deviation of the computation time for a fold on the train
        data.
    valid_time_cv_std : float
        The standard deviation of the computation time for a fold on the valid
        data.
    test_time_cv_std : float
        The standard deviation of the computation time for a fold on the test
        data.
    max_ram : float
        The maximum amount of RAM consumed during training.
    historical_contributivitys : list of \
:class:`ramp_database.model.HistoricalContributivity`
        A back-reference of the historical contributivities for the submission.
    scores : list of :class:`ramp_database.model.SubmissionScore`
        A back-reference of scores for the submission.
    files : list of :class:`ramp_database.model.SubmissionFile`
        A back-reference of files attached to the submission.
    on_cv_folds : list of :class:`ramp_database.model.SubmissionOnCVFold`
        A back-reference of the CV fold for this submission.
    """

    __tablename__ = "submissions"

    id = Column(Integer, primary_key=True)

    event_team_id = Column(Integer, ForeignKey("event_teams.id"), nullable=False)
    event_team = relationship(
        "EventTeam",
        backref=backref("submissions", cascade="all, delete-orphan"),
    )

    name = Column(String(20), nullable=False)
    hash_ = Column(String, nullable=False, index=True, unique=True)
    submission_timestamp = Column(DateTime, nullable=False)
    sent_to_training_timestamp = Column(DateTime)
    training_timestamp = Column(DateTime)  # end of training

    contributivity = Column(Float, default=0.0)
    historical_contributivity = Column(Float, default=0.0)

    type = Column(submission_types, default="live")
    state = Column(String, default="new")
    # TODO: hide absolute path in error
    error_msg = Column(String, default="")
    # user can delete but we keep
    is_valid = Column(Boolean, default=True)
    # We can forget bad models.
    # If false, don't combine and set contributivity to zero
    is_to_ensemble = Column(Boolean, default=True)
    # in competitive events participants can select the submission
    # with which they want to participate in the competition
    is_in_competition = Column(Boolean, default=True)

    notes = Column(String, default="")  # eg, why is it disqualified

    train_time_cv_mean = Column(Float, default=0.0)
    valid_time_cv_mean = Column(Float, default=0.0)
    test_time_cv_mean = Column(Float, default=0.0)
    train_time_cv_std = Column(Float, default=0.0)
    valid_time_cv_std = Column(Float, default=0.0)
    test_time_cv_std = Column(Float, default=0.0)
    # the maximum memory size used when training/testing, in MB
    max_ram = Column(Float, default=0.0)
    # later also ramp_id
    UniqueConstraint(event_team_id, name, name="ts_constraint")

    def __init__(self, name, event_team, session=None):
        self.name = name
        self.event_team = event_team
        self.session = inspect(event_team).session
        sha_hasher = hashlib.sha1()
        sha_hasher.update(_encode_string(self.event.name))
        sha_hasher.update(_encode_string(self.team.name))
        sha_hasher.update(_encode_string(self.name))
        # We considered using the id, but then it will be given away in the
        # url which is maybe not a good idea.
        self.hash_ = "{}".format(sha_hasher.hexdigest())
        self.submission_timestamp = datetime.datetime.utcnow()
        if session is None:
            event_score_types = EventScoreType.query.filter_by(event=event_team.event)
        else:
            event_score_types = (
                session.query(EventScoreType)
                .filter(EventScoreType.event == event_team.event)
                .all()
            )
        for event_score_type in event_score_types:
            submission_score = SubmissionScore(
                submission=self, event_score_type=event_score_type
            )
            self.session.add(submission_score)
        self.reset()

    def __str__(self):
        return "Submission({}/{}/{})".format(self.event.name, self.team.name, self.name)

    def __repr__(self):
        return (
            "Submission(event_name={}, team_name={}, name={}, files={}, "
            "state={}, train_time={})".format(
                self.event.name,
                self.team.name,
                self.name,
                self.files,
                self.state,
                self.train_time_cv_mean,
            )
        )

    @hybrid_property
    def team(self):
        """str: The team name."""
        return self.event_team.team

    @hybrid_property
    def event(self):
        """:class:`ramp_database.model.Event`: The event associated with the
        submission."""
        return self.event_team.event

    @property
    # This will work only with Flask
    def official_score_function(self):
        """callable: The scoring function."""
        return self.event.official_score_function

    @property
    def official_score_name(self):
        """str: The name of the default score."""
        return self.event.official_score_name

    @property
    def official_score(self):
        """:class:`ramp_database.model.SubmissionScore`: The official score."""
        score_dict = {score.score_name: score for score in self.scores}
        return score_dict[self.official_score_name]

    @property
    def score_types(self):
        """list of :class:`ramp_database.model.EventScoreType`: All the scores used
        for the submissions."""
        return self.event.score_types

    @property
    def Predictions(self):
        """:class:`rampwf.prediction_types`: The predictions used for the
        problem."""
        return self.event.Predictions

    @hybrid_property
    def is_not_sandbox(self):
        """bool: Whether the submission is not a sandbox."""
        return self.name != self.event.ramp_sandbox_name

    @hybrid_property
    def is_error(self):
        """bool: Whether the training of the submission failed."""
        return "error" in self.state

    @hybrid_property
    def is_new(self):
        """bool: Whether the submission is a new submission."""
        return (
            self.state in ["new", "training", "sent_to_training"]
            and self.is_not_sandbox
        )

    @hybrid_property
    def is_public_leaderboard(self):
        """bool: Whether the submission is part of the public leaderboard."""
        return self.is_not_sandbox and self.is_valid and (self.state == "scored")

    @hybrid_property
    def is_private_leaderboard(self):
        """bool: Whether the submission is part of the private leaderboard."""
        return self.is_not_sandbox and self.is_valid and (self.state == "scored")

    @property
    def path(self):
        """str: The path to the submission."""
        return os.path.join(self.event.path_ramp_submissions, self.basename)

    @property
    def basename(self):
        """str: The base name of the submission."""
        return "submission_" + "{:09d}".format(self.id)

    @property
    def module(self):
        """str: Path of the submission as a module."""
        return self.path.lstrip("./").replace("/", ".")

    @property
    def f_names(self):
        """list of str: File names of a submission."""
        return [file.f_name for file in self.files]

    @property
    def link(self):
        """str: Unique link to the first submission file."""
        return self.files[0].link

    @property
    def full_name_with_link(self):
        """str: HTML hyperlink to the first submission file with event, team,
        and submission information.

        The hyperlink forward to the first submission file while the text
        corresponds to the event, team, and submission name.
        """
        return "<a href={}>{}/{}/{}</a>".format(
            self.link, self.event.name, self.team.name, self.name[:20]
        )

    @property
    def name_with_link(self):
        """str: HTML hyperlink to the first submission file with submission
        information.

        The hyperlink forward to the first submission file while the text
        corresponds to submission name.
        """
        return "<a href={}>{}</a>".format(self.link, self.name[:20])

    @property
    def state_with_link(self):
        """str: HTML hyperlink to the state file to report error."""
        return "<a href=/{}>{}</a>".format(
            os.path.join(self.hash_, "error.txt"), self.state
        )

    def ordered_scores(self, score_names):
        """Generator yielding :class:`ramp_database.model.SubmissionScore`.

        Ordered according to ``score_names``. Called by
        :func:`ramp_database.tools.leaderboard.get_public_leaderboard` and
        :func:`ramp_database.tools.get_private_leaderboard`, making sure scores
        are listed in the correct column.

        Parameters
        ----------
        score_names : list of str
            Name of the scores.

        Returns
        -------
        scores : generator of \
:class:`ramp_database.model.submission.SubmissionScore``
            Generate a scoring instance.
        """
        score_dict = {score.score_name: score for score in self.scores}
        for score_name in score_names:
            yield score_dict[score_name]

    # These were constructing means and stds by fetching fold times. It was
    # slow because submission_on_folds contain also possibly large predictions
    # If postgres solves this issue (which can be tested on the mean and std
    # scores on the private leaderbord), the corresponding columns (which are
    # now redundant) can be deleted and these can be uncommented.
    # @property
    # def train_time_cv_mean(self):
    #     return np.mean([ts.train_time for ts in self.on_cv_folds])

    # @property
    # def valid_time_cv_mean(self):
    #     return np.mean([ts.valid_time for ts in self.on_cv_folds])

    # @property
    # def test_time_cv_mean(self):
    #     return np.mean([ts.test_time for ts in self.on_cv_folds])

    # @property
    # def train_time_cv_std(self):
    #     return np.std([ts.train_time for ts in self.on_cv_folds])

    # @property
    # def valid_time_cv_std(self):
    #     return np.std([ts.valid_time for ts in self.on_cv_folds])

    # @property
    # def test_time_cv_std(self):
    #     return np.std([ts.test_time for ts in self.on_cv_folds])

    def set_state(self, state, session=None):
        """Set the state of the submission and of each CV fold.

        Parameters
        ----------
        state : str
            The state of the new submission.
        """
        self.state = state

        if state == "sent_to_training":
            self.sent_to_training_timestamp = datetime.datetime.utcnow()
        elif state == "training":
            self.training_timestamp = datetime.datetime.utcnow()

        if session is None:
            all_cv_folds = self.on_cv_folds
        else:
            all_cv_folds = (
                session.query(SubmissionOnCVFold).filter_by(submission_id=self.id).all()
            )
            all_cv_folds = sorted(all_cv_folds, key=lambda x: x.id)
        for submission_on_cv_fold in all_cv_folds:
            submission_on_cv_fold.state = state

    def reset(self):
        """Reset the submission to an initial stage.

        The contributivity, state, error, and scores will be reset to initial
        values.
        """
        self.contributivity = 0.0
        self.state = "new"
        self.error_msg = ""
        for score in self.scores:
            score.valid_score_cv_bag = score.event_score_type.worst
            score.test_score_cv_bag = score.event_score_type.worst
            score.valid_score_cv_bags = None
            score.test_score_cv_bags = None

    def set_error(self, error, error_msg, session=None):
        """Fail the submission as well as the CV folds.

        Parameters
        ----------
        error : str
            The error state of the submission and each fold.
        error_msg : str
            The associated error message for the submission and each fold.

        Notes
        -----
        Setting the error will first reset the submission.
        """
        self.reset()
        self.state = error
        self.error_msg = error_msg
        if session is None:
            all_cv_folds = self.on_cv_folds
        else:
            all_cv_folds = (
                session.query(SubmissionOnCVFold).filter_by(submission_id=self.id).all()
            )
            all_cv_folds = sorted(all_cv_folds, key=lambda x: x.id)
        for submission_on_cv_fold in all_cv_folds:
            submission_on_cv_fold.set_error(error, error_msg)

    # contributivity could be a property but then we could not query on it
    def set_contributivity(self, session=None):
        """Compute the contributivity of a submission.

        Notes
        -----
        The contributivity is computed only id the submission is public and
        valid and this is not the sandbox submission.
        """
        self.contributivity = 0.0
        if self.is_public_leaderboard:
            # we share a unit of 1. among folds
            if session is None:
                all_cv_folds = self.on_cv_folds
            else:
                all_cv_folds = (
                    session.query(SubmissionOnCVFold)
                    .filter_by(submission_id=self.id)
                    .all()
                )
                all_cv_folds = sorted(all_cv_folds, key=lambda x: x.id)
            unit_contributivity = 1.0 / len(all_cv_folds)
            for submission_on_cv_fold in all_cv_folds:
                self.contributivity += (
                    unit_contributivity * submission_on_cv_fold.contributivity
                )

    def set_state_after_training(self, session=None):
        """Set the state of a submission depending of the state of the fold
        after training.
        """
        self.training_timestamp = datetime.datetime.utcnow()
        if session is None:
            all_cv_folds = self.on_cv_folds
        else:
            all_cv_folds = (
                session.query(SubmissionOnCVFold).filter_by(submission_id=self.id).all()
            )
            all_cv_folds = sorted(all_cv_folds, key=lambda x: x.id)
        states = [submission_on_cv_fold.state for submission_on_cv_fold in all_cv_folds]
        if all(state == "tested" for state in states):
            self.state = "tested"
        elif all(state in ["tested", "validated"] for state in states):
            self.state = "validated"
        elif all(state in ["tested", "validated", "trained"] for state in states):
            self.state = "trained"
        elif any(state == "training_error" for state in states):
            self.state = "training_error"
            i = states.index("training_error")
            self.error_msg = all_cv_folds[i].error_msg
        elif any(state == "validating_error" for state in states):
            self.state = "validating_error"
            i = states.index("validating_error")
            self.error_msg = all_cv_folds[i].error_msg
        elif any(state == "testing_error" for state in states):
            self.state = "testing_error"
            i = states.index("testing_error")
            self.error_msg = all_cv_folds[i].error_msg
        if "error" not in self.state:
            self.error_msg = ""


class SubmissionScore(Model):
    """SubmissionScore table.

    Attributes
    ----------
    id : int
        The ID of the row table.
    submission_id : int
        The ID of the associated submission.
    submission : :class:`ramp_database.model.Submission`
        The submission instance associated.
    event_score_type_id : int
        The ID of the event/score type associated.
    event_score_type : :class:`ramp_database.model.EventScoreType`
        The event/score type instance associated.
    valid_score_cv_bag : float
        The validation bagged scores.
    test_score_cv_bag : float
        The testing bagged scores.
    valid_score_cv_bags : ndarray
        The partial validation scores for all CV bags.
    test_score_cv_bags : ndarray
        The partial testing scores for all CV bags.
    on_cv_folds : list of :class:`ramp_database.model.SubmissionScoreOnCVFold`
        A back-reference the CV fold associated with the score.
    """

    __tablename__ = "submission_scores"

    id = Column(Integer, primary_key=True)
    submission_id = Column(Integer, ForeignKey("submissions.id"), nullable=False)
    submission = relationship(
        "Submission", backref=backref("scores", cascade="all, delete-orphan")
    )

    event_score_type_id = Column(
        Integer, ForeignKey("event_score_types.id"), nullable=False
    )
    event_score_type = relationship("EventScoreType", backref=backref("submissions"))

    # These are cv-bagged scores. Individual scores are found in
    # SubmissionToTrain
    valid_score_cv_bag = Column(Float)  # cv
    test_score_cv_bag = Column(Float)  # holdout
    # we store the partial scores so to see the saturation and
    # overfitting as the number of cv folds grow
    valid_score_cv_bags = Column(NumpyType)
    test_score_cv_bags = Column(NumpyType)

    @property
    def score_name(self):
        """str: The name of the score."""
        return self.event_score_type.name

    @property
    def score_function(self):
        """callable: The function used to score."""
        return self.event_score_type.score_function

    # default display precision in n_digits
    @property
    def precision(self):
        """int: The numerical precision of the associated score."""
        return self.event_score_type.precision


# TODO: we should have a SubmissionWorkflowElementType table, describing the
# type of files we are expecting for a given RAMP. Fast unit test should be
# set up there, and each file should be unit tested right after submission.
# Cosmetic: Perhaps mark which file the leaderboard link should point to (right
# now it is set to the first file in the list which is arbitrary).
# We will also have to handle auxiliary files (like CSVs or other classes).
# User interface could have a single submission form with a menu containing
# the file names for a given ramp + an "other" field when users will have to
# name their files
class SubmissionFile(Model):
    """SubmissionFile table.

    Attributes
    ----------
    id : int
        The ID of the table row.
    submission_id : int
        The ID of the associated submission.
    submission : :class:`ramp_database.model.Submission`
        The submission instance associated.
    workflow_element_id : int
        The ID of the associated workflow element.
    workflow_element : :class:`ramp_database.model.WorkflowElement`
        The workflow element associated with the submission.
    submission_file_type_extension_id : int
        The ID of the associated submission file type extension.
    submission_file_type_extension : \
:class:`ramp_database.model.SubmissionFileTypeExtension`
        The associated submission file type extension instance.
    """

    __tablename__ = "submission_files"

    id = Column(Integer, primary_key=True)
    submission_id = Column(Integer, ForeignKey("submissions.id"), nullable=False)
    submission = relationship(
        "Submission", backref=backref("files", cascade="all, delete-orphan")
    )

    workflow_element_id = Column(
        Integer, ForeignKey("workflow_elements.id"), nullable=False
    )
    workflow_element = relationship(
        "WorkflowElement", backref=backref("submission_files")
    )

    submission_file_type_extension_id = Column(
        Integer,
        ForeignKey("submission_file_type_extensions.id"),
        nullable=False,
    )
    submission_file_type_extension = relationship(
        "SubmissionFileTypeExtension", backref=backref("submission_files")
    )

    def __repr__(self):
        return "SubmissionFile(name={}, type={}, extension={}, path={})".format(
            self.name, self.type, self.extension, self.path
        )

    @property
    def is_editable(self):
        """bool: Whether the submission file is from an editable format on the
        frontend."""
        return self.workflow_element.is_editable

    @property
    def extension(self):
        """str: The extension of the file format."""
        return self.submission_file_type_extension.extension.name

    @property
    def type(self):
        """str: The workflow type associated with the file."""
        return self.workflow_element.type

    @property
    def name(self):
        """str: The name of the workflow element."""
        return self.workflow_element.name

    @property
    def f_name(self):
        """str: The corresponding file name."""
        return self.type + "." + self.extension

    @property
    def link(self):
        """str: A unique link to the file. The hash is generated by the
        Submission instance."""
        return "/" + os.path.join(self.submission.hash_, self.f_name)

    @property
    def path(self):
        """str: The path to the file in the deployment directory."""
        return os.path.join(self.submission.path, self.f_name)

    @property
    def name_with_link(self):
        """str: The HTML hyperlink of the name of the submission file."""
        return '<a href="' + self.link + '">' + self.name + "</a>"

    def get_code(self):
        """str: Get the content of the file."""
        with open(self.path) as f:
            code = f.read()
        return code

    def set_code(self, code):
        """Set the content of the submission file.

        Parameters
        ----------
        code : str
            The code to write into the submission file.
        """
        with open(self.path, "w") as f:
            f.write(code)


class SubmissionFileTypeExtension(Model):
    """SubmissionFileTypeExtension table.

    This a many-to-many relationship between the SubmissionFileType and
    Extension.

    Attributes
    ----------
    id : int
        The ID of the table row.
    type_id : int
        The ID of the submission file type.
    type : :class:`ramp_database.model.SubmissionFileType`
        The submission file type instance.
    extension_id : int
        The ID of the extension.
    extension : :class:`ramp_database.model.Extension`
        The file extension instance.
    submission_files : list of \
:class:`ramp_database.model.SubmissionFileTypeExtension`
        A back-reference to the submission files related to the type extension.
    """

    __tablename__ = "submission_file_type_extensions"

    id = Column(Integer, primary_key=True)

    type_id = Column(Integer, ForeignKey("submission_file_types.id"), nullable=False)
    type = relationship("SubmissionFileType", backref=backref("extensions"))

    extension_id = Column(Integer, ForeignKey("extensions.id"), nullable=False)
    extension = relationship("Extension", backref=backref("submission_file_types"))

    UniqueConstraint(type_id, extension_id, name="we_constraint")

    @property
    def file_type(self):
        """str: The name of the file type."""
        return self.type.name

    @property
    def extension_name(self):
        """str: The name of the file extension."""
        return self.extension.name


class SubmissionFileType(Model):
    """SubmissionFileType table.

    Attributes
    ----------
    id : int
        The ID of the table row.
    name : str
        The name of the submission file type.
    is_editable : bool
        Whether or not this type of file is editable on the frontend.
    max_size : int
        The maximum size of this file type.
    workflow_element_types : list of \
:class:`ramp_database.model.WorkflowElementType`
        A back-reference to the workflow element type for this submission file
        type.
    """

    __tablename__ = "submission_file_types"

    id = Column(Integer, primary_key=True)
    name = Column(String, nullable=False, unique=True)
    is_editable = Column(Boolean, default=True)
    max_size = Column(Integer, default=None)


class Extension(Model):
    """Extension table.

    Attributes
    ----------
    id : int
        The ID of the table row.
    name : str
        The name of the extension.
    submission_file_types : list of \
:class:`ramp_database.model.SubmissionFileTypeExtension`
        A back-reference to the submission file types for this extension.
    """

    __tablename__ = "extensions"

    id = Column(Integer, primary_key=True)
    name = Column(String, nullable=False, unique=True)


class SubmissionScoreOnCVFold(Model):
    """SubmissionScoreOnCVFold table.

    Attributes
    ----------
    id : int
        The ID of the table row.
    submission_on_cv_fold_id : int
        The ID of the CV fold.
    submission_on_cv_fold : :class:`ramp_database.model.SubmissionOnCVFold`
        The submission on CV fold instance.
    submission_score_id : int
        The ID of the submission score.
    submission_score : :class:`ramp_database.model.SubmissionScore`
        The submission score instance.
    train_score : float
        The training score on the fold.
    valid_score : float
        The validation score on the fold.
    test_score : float
        The testing score on the fold.
    """

    __tablename__ = "submission_score_on_cv_folds"

    id = Column(Integer, primary_key=True)
    submission_on_cv_fold_id = Column(
        Integer, ForeignKey("submission_on_cv_folds.id"), nullable=False
    )
    submission_on_cv_fold = relationship(
        "SubmissionOnCVFold",
        backref=backref("scores", cascade="all, delete-orphan"),
    )

    submission_score_id = Column(
        Integer, ForeignKey("submission_scores.id"), nullable=False
    )
    submission_score = relationship(
        "SubmissionScore",
        backref=backref("on_cv_folds", cascade="all, delete-orphan"),
    )

    train_score = Column(Float)
    valid_score = Column(Float)
    test_score = Column(Float)

    UniqueConstraint(
        submission_on_cv_fold_id, submission_score_id, name="ss_constraint"
    )

    @property
    def name(self):
        """str: The name of the score."""
        return self.event_score_type.name

    @property
    def event_score_type(self):
        """:class:`EventScoreType`: The event/score type instance."""
        return self.submission_score.event_score_type

    @property
    def score_function(self):
        """callable: the scoring function."""
        return self.event_score_type.score_function


# TODO: rename submission to workflow and submitted file to workflow_element
# TODO: SubmissionOnCVFold should actually be a workflow element. Saving
# train_pred means that we can input it to the next workflow element
# TODO: implement check
class SubmissionOnCVFold(Model):
    """SubmissionOnCVFold.

    Parameters
    ----------
    submission : :class:`ramp_database.model.Submission`
        The submission used.
    cv_fold : :class:`ramp_database.model.CVFold`
        The fold to associate with the submission.

    Attributes
    ----------
    id : int
        The ID of the table row.
    submission_id : int
        The ID of the submission.
    submission : :class:`ramp_database.model.Submission`
        The submission instance.
    cv_fold_id : int
        The ID of the CV fold.
    cv_fold : :class:`ramp_database.model.CVFold`
        The CV fold instance.
    contributivity : float
        The contributivity of the submission.
    best : bool
        Whether or not the submission is the best.
    train_time : float
        Computation time for the training set.
    valid_time : float
        Computation time for the validation set.
    test_time : float
        Computation time for the testing set.
    state : str
        State of of the submission on this fold.
    error_msg : str
        Error message in case of failing submission.
    scores : list of :class:`ramp_database.model.SubmissionScoreOnCVFold`
        A back-reference on the scores for this fold.

    Notes
    -----
    SubmissionOnCVFold is an instantiation of Submission, to be trained on a
    data file and a cv fold. We don't actually store the trained model in the
    db (lack of disk and pickling issues), so trained submission is not a
    database column. On the other hand, we will store train, valid, and test
    predictions. In a sense substituting CPU time for storage.
    """

    __tablename__ = "submission_on_cv_folds"

    id = Column(Integer, primary_key=True)

    submission_id = Column(Integer, ForeignKey("submissions.id"), nullable=False)
    submission = relationship(
        "Submission",
        backref=backref("on_cv_folds", cascade="all, delete-orphan"),
    )

    cv_fold_id = Column(Integer, ForeignKey("cv_folds.id"), nullable=False)
    cv_fold = relationship(
        "CVFold", backref=backref("submissions", cascade="all, delete-orphan")
    )

    # filled by cv_fold.get_combined_predictions
    contributivity = Column(Float, default=0.0)
    best = Column(Boolean, default=False)

    # prediction on the full training set, including train and valid points
    # properties train_predictions and valid_predictions will make the slicing
    train_time = Column(Float, default=0.0)
    valid_time = Column(Float, default=0.0)
    test_time = Column(Float, default=0.0)
    state = Column(submission_states, default="new")
    error_msg = Column(String, default="")

    UniqueConstraint(submission_id, cv_fold_id, name="sc_constraint")

    def __init__(self, submission, cv_fold):
        self.submission = submission
        self.cv_fold = cv_fold
        self.session = inspect(submission).session
        for score in submission.scores:
            submission_score_on_cv_fold = SubmissionScoreOnCVFold(
                submission_on_cv_fold=self, submission_score=score
            )
            self.session.add(submission_score_on_cv_fold)
        self.reset()

    def __repr__(self):
        return "state = {}, c = {}, best = {}".format(
            self.state, self.contributivity, self.best
        )

    @hybrid_property
    def is_public_leaderboard(self):
        """bool: Whether or not the submission is scored and ready to be on
        the public leaderboard."""
        return self.state == "scored"

    @hybrid_property
    def is_trained(self):
        """bool: Whether or not the submission was trained."""
        return self.state in (
            "trained",
            "validated",
            "tested",
            "validating_error",
            "testing_error",
            "scored",
        )

    @hybrid_property
    def is_validated(self):
        """bool: Whether or not the submission was validated."""
        return self.state in ("validated", "tested", "testing_error", "scored")

    @hybrid_property
    def is_tested(self):
        """bool: Whether or not the submission was tested."""
        return self.state in ("tested", "scored")

    @hybrid_property
    def is_error(self):
        """bool: Whether or not the submission failed at one of the stage."""
        return "error" in self.state

    # TODO: the following 8 properties are never used and not tested.
    #       They are present for historical reasons and should likely be
    #       removed in a follow up refactoring.
    @property
    def path_predictions(self):
        """Return the path to the folder with predictions"""
        return os.path.join(
            self.submission.event.path_ramp_submissions,
            self.submission.name,
            "training_output",
            "fold_{}".format(self.cv_fold_id),
        )

    @property
    def full_train_y_pred(self):
        """Load predictions on the full training set

        including train and valid points.
        """
        return np.load(os.path.join(self.path_predictions, "y_pred_train.npz"))[
            "y_pred"
        ]

    @property
    def test_y_pred(self):
        """Load predictions on the test set"""
        return np.load(os.path.join(self.path_predictions, "y_pred_test.npz"))["y_pred"]

    # The following four functions are converting the stored numpy arrays
    # <>_y_pred into Prediction instances
    @property
    def full_train_predictions(self):
        """:class:`rampwf.prediction_types.Predictions`: Training
        predictions."""
        return self.submission.Predictions(y_pred=self.full_train_y_pred)

    @property
    def train_predictions(self):
        """:class:`rampwf.prediction_types.Predictions`: Training
        predictions."""
        return self.submission.Predictions(
<<<<<<< HEAD
            y_pred=self.full_train_y_pred, fold_is=self.cv_fold.train_is)
=======
            y_pred=self.full_train_y_pred[self.cv_fold.train_is]
        )
>>>>>>> fdcbe4fe

    @property
    def valid_predictions(self):
        """:class:`rampwf.prediction_types.Predictions`: Validation
        predictions."""
        return self.submission.Predictions(
<<<<<<< HEAD
            y_pred=self.full_train_y_pred, fold_is=self.cv_fold.test_is)
=======
            y_pred=self.full_train_y_pred[self.cv_fold.test_is]
        )
>>>>>>> fdcbe4fe

    @property
    def test_predictions(self):
        """:class:`rampwf.prediction_types.Predictions`: Testing
        predictions."""
        return self.submission.Predictions(y_pred=self.test_y_pred)

    @property
    def official_score(self):
        """:class:`ramp_database.model.SubmissionScoreOnCVFold`: The official score
        used for the submission."""
        for score in self.scores:
            if self.submission.official_score_name == score.name:
                return score

    def reset(self):
        """Reset the submission on CV fold to an initial stage.

        The contributivity, state, error, and scores will be reset to initial
        values.
        """
        self.contributivity = 0.0
        self.best = False
        self.train_time = 0.0
        self.valid_time = 0.0
        self.test_time = 0.0
        self.state = "new"
        self.error_msg = ""
        for score in self.scores:
            score.train_score = score.event_score_type.worst
            score.valid_score = score.event_score_type.worst
            score.test_score = score.event_score_type.worst

    def set_error(self, error, error_msg):
        """Fail the CV fold.

        Parameters
        ----------
        error : str
            The error state of the submission and each fold.
        error_msg : str
            The associated error message for the submission and each fold.

        Notes
        -----
        Setting the error will first reset the submission.
        """
        self.reset()
        self.state = error
        self.error_msg = error_msg


submission_similarity_type = Enum(
    "target_credit",  # credit given by one of the authors of target
    "source_credit",  # credit given by one of the authors of source
    "thirdparty_credit",  # credit given by an independent user
    name="submission_similarity_type",
)


class SubmissionSimilarity(Model):
    """SubmissionSimilarity table.

    Attributes
    ----------
    id : int
        The ID of the table row.
    type : str
        The type of similarity.
    note : str
        Note about the similarity.
    timestamp : datetime
        The date and time of the submission.
    similarity : float
        The similarity index.
    user_id : int
        The ID of the user.
    user : :class:`ramp_database.model.User`
        The user instance.
    source_submission_id : int
        The ID of the submission used as source.
    source_submission : :class:`ramp_database.model.Submission`
        The source submission instance.
    target_submission_id : int
        The ID of the submission used as target.
    target_submission : :class:`ramp_database.model.Submission`
        The target submission instance.
    """

    __tablename__ = "submission_similaritys"

    id = Column(Integer, primary_key=True)
    type = Column(submission_similarity_type, nullable=False)
    note = Column(String, default=None)
    timestamp = Column(DateTime, default=datetime.datetime.utcnow())
    similarity = Column(Float, default=0.0)

    user_id = Column(Integer, ForeignKey("users.id"))
    user = relationship(
        "User",
        backref=backref("submission_similaritys", cascade="all, delete-orphan"),
    )

    source_submission_id = Column(Integer, ForeignKey("submissions.id"))
    source_submission = relationship(
        "Submission",
        primaryjoin=("SubmissionSimilarity.source_submission_id == Submission.id"),
        backref=backref("sources", cascade="all, delete-orphan"),
    )

    target_submission_id = Column(Integer, ForeignKey("submissions.id"))
    target_submission = relationship(
        "Submission",
        primaryjoin=("SubmissionSimilarity.target_submission_id == Submission.id"),
        backref=backref("targets", cascade="all, delete-orphan"),
    )

    def __repr__(self):
        text = "type={}, user={}, source={}, target={} ".format(
            self.type,
            self.user,
            self.source_submission,
            self.target_submission,
        )
        text += "similarity={}, timestamp={}".format(self.similarity, self.timestamp)
        return text<|MERGE_RESOLUTION|>--- conflicted
+++ resolved
@@ -1043,24 +1043,17 @@
         """:class:`rampwf.prediction_types.Predictions`: Training
         predictions."""
         return self.submission.Predictions(
-<<<<<<< HEAD
-            y_pred=self.full_train_y_pred, fold_is=self.cv_fold.train_is)
-=======
-            y_pred=self.full_train_y_pred[self.cv_fold.train_is]
+            y_pred=self.full_train_y_pred, fold_is=self.cv_fold.train_is
         )
->>>>>>> fdcbe4fe
 
     @property
     def valid_predictions(self):
         """:class:`rampwf.prediction_types.Predictions`: Validation
         predictions."""
         return self.submission.Predictions(
-<<<<<<< HEAD
             y_pred=self.full_train_y_pred, fold_is=self.cv_fold.test_is)
-=======
-            y_pred=self.full_train_y_pred[self.cv_fold.test_is]
         )
->>>>>>> fdcbe4fe
+
 
     @property
     def test_predictions(self):
