--- conflicted
+++ resolved
@@ -5,6 +5,7 @@
 
 import logging
 import os
+import path
 import shutil
 import subprocess
 
@@ -124,11 +125,7 @@
 
 
 def setup_ramp_kit_ramp_data(ramp_config, problem_name, force=False,
-<<<<<<< HEAD
-                            check_notebook=False):
-=======
-                             depth=None):
->>>>>>> 7faf9848
+                             depth=None, mock_html_conversion=False):
     """Clone ramp-kit and ramp-data repository and setup it up.
 
     Parameters
@@ -142,13 +139,12 @@
     force : bool, default is False
         Whether or not to overwrite the RAMP kit and data repositories if they
         already exists.
-<<<<<<< HEAD
-    check_notebook : it will only run jupyter notebook if set to True
-=======
     depth : int, default=None
         the depth parameter to pass to git clone. Use ``depth=1`` for a shallow
         clone (faster).
->>>>>>> 7faf9848
+    mock_html_conversion : bool, default=False
+        Whether we should call `nbconvert` to create the HTML notebook. If
+        `True`, the file created will be an empty html file.
     """
     problem_kit_path = ramp_config['ramp_kit_dir']
     if os.path.exists(problem_kit_path):
@@ -179,13 +175,18 @@
     os.chdir(problem_data_path)
     subprocess.check_output(["python", "prepare_data.py"])
     os.chdir(problem_kit_path)
-    if check_notebook:
-        subprocess.check_output(["jupyter", "nbconvert", "--to", "html",
-                             "{}_starting_kit.ipynb".format(problem_name)])
+    filename_notebook_html = "{}_starting_kit.ipynb".format(problem_name)
+    if not mock_html_conversion:
+        subprocess.check_output([
+            "jupyter", "nbconvert", "--to", "html", filename_notebook_html
+        ])
         # delete this line since it trigger in the front-end
         # (try to open execute "custom.css".)
-        _delete_line_from_file("{}_starting_kit.html".format(problem_name),
-                           '<link rel="stylesheet" href="custom.css">\n')
+        _delete_line_from_file(filename_notebook_html,
+                               '<link rel="stylesheet" href="custom.css">\n')
+    else:
+        # create an empty html file
+        Path(filename_notebook_html).touch()
     os.chdir(current_directory)
 
 
@@ -262,7 +263,10 @@
     }
     for problem_name, ramp_config in ramp_configs.items():
         internal_ramp_config = generate_ramp_config(ramp_config)
-        setup_ramp_kit_ramp_data(internal_ramp_config, problem_name, depth=1)
+        setup_ramp_kit_ramp_data(
+            internal_ramp_config, problem_name, depth=1,
+            mock_html_conversion=True
+        )
         add_problem(session, problem_name,
                     internal_ramp_config['ramp_kit_dir'],
                     internal_ramp_config['ramp_data_dir'])
