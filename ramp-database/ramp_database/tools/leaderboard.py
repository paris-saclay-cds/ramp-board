--- conflicted
+++ resolved
@@ -421,24 +421,17 @@
             event_name,
             with_links=with_links,
         )
-<<<<<<< HEAD
     elif leaderboard_type in ['new', 'failed']:
         if leaderboard_type == 'new':
             columns = [
                 'team', 'submission', 'submitted at (UTC)', 'state',
                 'wating list'
             ]
-=======
-    elif leaderboard_type in ["new", "failed"]:
-        if leaderboard_type == "new":
-            columns = ["team", "submission", "submitted at (UTC)", "state"]
->>>>>>> 31919f7e
         else:
             columns = ["team", "submission", "submitted at (UTC)", "error"]
 
         # we rely on the zip function ignore the submission state if the error
         # column was not appended
-<<<<<<< HEAD
         data = [{
             column: value for column, value in zip(
                 columns,
@@ -450,27 +443,6 @@
                  ("#{}".format(sub.queue_position)
                   if sub.queue_position != -1 else "")])
             } for sub in submissions]
-=======
-        data = [
-            {
-                column: value
-                for column, value in zip(
-                    columns,
-                    [
-                        sub.event_team.team.name,
-                        sub.name_with_link,
-                        pd.Timestamp(sub.submission_timestamp),
-                        (
-                            sub.state_with_link
-                            if leaderboard_type == "failed"
-                            else sub.state
-                        ),
-                    ],
-                )
-            }
-            for sub in submissions
-        ]
->>>>>>> 31919f7e
         df = pd.DataFrame(data, columns=columns)
     else:
         # make some extra filtering
