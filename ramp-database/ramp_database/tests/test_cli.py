--- conflicted
+++ resolved
@@ -378,7 +378,6 @@
     assert result.exit_code == 0, result.output
 
 
-<<<<<<< HEAD
 def test_compute_contributivity(make_toy_db):
     runner = CliRunner()
     ramp_config = read_config(ramp_config_template())
@@ -406,7 +405,8 @@
                '--config-event', event_config],
         catch_exceptions=False)
     assert result.exit_code == 0, result.output
-=======
+
+
 def test_export_submissions(make_toy_db):
     # when there are no submissions to save
     runner = CliRunner()
@@ -416,5 +416,4 @@
                                   '--path', 'test.csv'],
                            catch_exceptions=False)
     assert result.exit_code == 0
-    assert 'No score was found on the' in result.output
->>>>>>> 86349ce1
+    assert 'No score was found on the' in result.output