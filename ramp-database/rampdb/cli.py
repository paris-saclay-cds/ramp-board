--- conflicted
+++ resolved
@@ -23,14 +23,9 @@
 
 
 @main.command()
-<<<<<<< HEAD
-@click.option("--config", default='config.yml',
-              help='Configuration file YAML format containing the database '
-              'information')
-=======
-@click.option("--config", default='config.yml', show_default=True,
-              help='Configuration file in YAML format')
->>>>>>> 51a26636
+@click.option("--config", default='config.yml', show_default=True,
+              help='Configuration file YAML format containing the database '
+              'information')
 @click.option('--login', help='Login')
 @click.option('--password', help='Password')
 @click.option('--lastname', help="User's last name")
@@ -50,14 +45,9 @@
 
 
 @main.command()
-<<<<<<< HEAD
-@click.option("--config", default='config.yml',
-              help='Configuration file YAML format containing the database '
-              'information')
-=======
-@click.option("--config", default='config.yml', show_default=True,
-              help='Configuration file in YAML format')
->>>>>>> 51a26636
+@click.option("--config", default='config.yml', show_default=True,
+              help='Configuration file YAML format containing the database '
+              'information')
 @click.option('--login', help="User's login to be approved")
 def approve_user(config, login):
     """Approve a user which asked to sign-up to RAMP studio."""
@@ -67,14 +57,9 @@
 
 
 @main.command()
-<<<<<<< HEAD
-@click.option("--config", default='config.yml',
-              help='Configuration file YAML format containing the database '
-              'information')
-=======
-@click.option("--config", default='config.yml', show_default=True,
-              help='Configuration file in YAML format')
->>>>>>> 51a26636
+@click.option("--config", default='config.yml', show_default=True,
+              help='Configuration file YAML format containing the database '
+              'information')
 @click.option('--event', help='Name of the event')
 @click.option('--team', help='Name of the team')
 def sign_up_team(config, event, team):
@@ -85,14 +70,9 @@
 
 
 @main.command()
-<<<<<<< HEAD
-@click.option("--config", default='config.yml',
-              help='Configuration file YAML format containing the database '
-              'information')
-=======
-@click.option("--config", default='config.yml', show_default=True,
-              help='Configuration file in YAML format')
->>>>>>> 51a26636
+@click.option("--config", default='config.yml', show_default=True,
+              help='Configuration file YAML format containing the database '
+              'information')
 @click.option('--problem', help='Name of the problem')
 @click.option('--kits-dir', help='Path to the RAMP kits')
 @click.option('--data-dir', help='Path to the RAMP data')
@@ -106,14 +86,9 @@
 
 
 @main.command()
-<<<<<<< HEAD
-@click.option("--config", default='config.yml',
-              help='Configuration file YAML format containing the database '
-              'information')
-=======
-@click.option("--config", default='config.yml', show_default=True,
-              help='Configuration file in YAML format')
->>>>>>> 51a26636
+@click.option("--config", default='config.yml', show_default=True,
+              help='Configuration file YAML format containing the database '
+              'information')
 @click.option("--problem", help='Name of the problem')
 @click.option("--event", help='Name of the event')
 @click.option("--title", help='Title of the event')
@@ -134,14 +109,9 @@
 
 
 @main.command()
-<<<<<<< HEAD
-@click.option("--config", default='config.yml',
-              help='Configuration file YAML format containing the database '
-              'information')
-=======
-@click.option("--config", default='config.yml', show_default=True,
-              help='Configuration file in YAML format')
->>>>>>> 51a26636
+@click.option("--config", default='config.yml', show_default=True,
+              help='Configuration file YAML format containing the database '
+              'information')
 @click.option("--event", help='Name of the event')
 @click.option("--user", help='Name of the user becoming event admin')
 def add_event_admin(config, event, user):
@@ -152,14 +122,9 @@
 
 
 @main.command()
-<<<<<<< HEAD
-@click.option("--config", default='config.yml',
-              help='Configuration file YAML format containing the database '
-              'information')
-=======
-@click.option("--config", default='config.yml', show_default=True,
-              help='Configuration file in YAML format')
->>>>>>> 51a26636
+@click.option("--config", default='config.yml', show_default=True,
+              help='Configuration file YAML format containing the database '
+              'information')
 @click.option("--event", help='Name of the event')
 @click.option("--team", help='Name of the team')
 @click.option("--submission", help='Name of the submission')
@@ -173,14 +138,9 @@
 
 
 @main.command()
-<<<<<<< HEAD
-@click.option("--config", default='config.yml',
-              help='Configuration file YAML format containing the database '
-              'information')
-=======
-@click.option("--config", default='config.yml', show_default=True,
-              help='Configuration file in YAML format')
->>>>>>> 51a26636
+@click.option("--config", default='config.yml', show_default=True,
+              help='Configuration file YAML format containing the database '
+              'information')
 @click.option("--event", help='Name of the event')
 @click.option("--state", help='The state of the submissions to display')
 def get_submissions_by_state(config, event, state):
@@ -205,14 +165,9 @@
 
 
 @main.command()
-<<<<<<< HEAD
-@click.option("--config", default='config.yml',
-              help='Configuration file YAML format containing the database '
-              'information')
-=======
-@click.option("--config", default='config.yml', show_default=True,
-              help='Configuration file in YAML format')
->>>>>>> 51a26636
+@click.option("--config", default='config.yml', show_default=True,
+              help='Configuration file YAML format containing the database '
+              'information')
 @click.option("--submission-id", help='The submission ID')
 @click.option("--state", help='The state to affect to the submission')
 def set_submission_state(config, submission_id, state):
@@ -223,14 +178,9 @@
 
 
 @main.command()
-<<<<<<< HEAD
-@click.option("--config", default='config.yml',
-              help='Configuration file YAML format containing the database '
-              'information')
-=======
-@click.option("--config", default='config.yml', show_default=True,
-              help='Configuration file in YAML format')
->>>>>>> 51a26636
+@click.option("--config", default='config.yml', show_default=True,
+              help='Configuration file YAML format containing the database '
+              'information')
 @click.option("--event", help='The event name')
 def update_leaderboards(config, event):
     """Update the leaderboards for a given event."""
@@ -240,14 +190,9 @@
 
 
 @main.command()
-<<<<<<< HEAD
-@click.option("--config", default='config.yml',
-              help='Configuration file YAML format containing the database '
-              'information')
-=======
-@click.option("--config", default='config.yml', show_default=True,
-              help='Configuration file in YAML format')
->>>>>>> 51a26636
+@click.option("--config", default='config.yml', show_default=True,
+              help='Configuration file YAML format containing the database '
+              'information')
 @click.option("--event", help='The event name')
 @click.option("--user", help='The user name')
 def update_user_leaderboards(config, event, user):
@@ -258,14 +203,9 @@
 
 
 @main.command()
-<<<<<<< HEAD
-@click.option("--config", default='config.yml',
-              help='Configuration file YAML format containing the database '
-              'information')
-=======
-@click.option("--config", default='config.yml', show_default=True,
-              help='Configuration file in YAML format')
->>>>>>> 51a26636
+@click.option("--config", default='config.yml', show_default=True,
+              help='Configuration file YAML format containing the database '
+              'information')
 @click.option("--event", help='The event name')
 def update_all_users_leaderboards(config, event):
     """Update the leaderboards of all users for a given event."""
