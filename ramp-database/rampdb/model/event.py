import uuid
import datetime

from sqlalchemy import Float
from sqlalchemy import Column
from sqlalchemy import String
from sqlalchemy import Integer
from sqlalchemy import Boolean
from sqlalchemy import DateTime
from sqlalchemy import ForeignKey
from sqlalchemy import UniqueConstraint
from sqlalchemy.orm import backref
from sqlalchemy.orm import relationship

from .base import Model
from .problem import Problem
from .score import ScoreType

__all__ = [
    'Event',
    'EventTeam',
    'EventAdmin',
    'EventScoreType',
]


class Event(Model):
    """Event table.

    This table contains all information of a RAMP event.

    Parameters
    ----------
    problem_name : str
        The name of the problem.
    name : str
        The name of the event.
    event_title : str
<<<<<<< HEAD
        The title to give for the event.
    ramp_sandbox_name : str
        Name of the submission which will be considered the sandbox. It will
        correspond to the key ``sandbox_name`` of the dictionary created with
        :func:`ramputils.generate_ramp_config`.
    path_ramp_submissions : str
        Path to the deployment RAMP submissions directory. It will corresponds
        to the key ``ramp_submissions_dir`` of the dictionary created with
        :func:`ramputils.generate_ramp_config`.
    session : None or :class:`sqlalchemy.orm.Session`, optional
        The session used to perform some required queries. It is a required
        argument when interacting with the database outside of Flask.
=======
        The title to give for the event (used in the frontend, can contain
        spaces).
>>>>>>> 152a08f7

    Attributes
    ----------
    id : int
        ID of the table row.
    name : str
        Event name.
    title : str
        Event title.
    problem_id : int
        The problem ID associated with this event.
    problem : :class:`rampdb.model.Problem`
        The :class:`rampdb.model.Problem` instance.
    max_members_per_team : int
        The maximum number of members per team.
    max_n_ensemble : int
        The maximum number of models in the ensemble.
    is_send_trained_mails : bool
        Whether or not to send an email when a model is trained.
    is_public : bool
        Whether or not the event is public.
    is_controled_signup : bool
        Whether or not the sign-up to the event is moderated.
    is_competitive : bool
        Whether or not the challenge is in the competitive phase.
    min_duration_between_submission : int
        The amount of time to wait between two submissions.
    opening_timestamp : datetime
        The date and time of the event opening.
    public_opening_timestamp : datetime
        The date and time of the publicly event opening.
    closing_timestamp : datetime
        The date and time of the event closure.
    official_score_name : str
        The name of the official score used to evaluate the submissions.
    combined_combined_valid_score : float
        The combined public score for all folds.
    combine_combined_test_score : float
        The combined private score for all folds.
    combined_foldwise_valid_score : float
        The combined public scores for each fold.
    combined_foldwise_test_score : float
        The combined public scores for each fold.
    n_submissions : int
        The number of submissions for an event.
    public_leaderboard_html_no_links : str
        The public leaderboard in HTML format with links to the submissions.
    public_leaderboard_html_with_links : str
        The public leaderboard in HTML format.
    private_leaderboard_html : str
        The private leaderboard in HTML.
    failed_leaderboard_html : str
        The leaderboard with the failed submissions.
    new_leaderboard_html : str
        The leaderboard with the new submitted submissions.
    public_competition_leaderboard_html : str
        The public leaderboard of the competition in HTML.
    private_competition_leaderboard_html : str
<<<<<<< HEAD
        The private leaderboard of the competition in HTML.path_ramp_kits : str
        The path where the kits are located.
    ramp_sandbox_name : str
        Name of the submission which will be considered the sandbox.
    path_ramp_submissions : str
        Path to the deployment RAMP submissions directory. It will correspond
        to the key `ramp_submissions_dir` of the dictionary created with
        :func:`ramputils.generate_ramp_config`.
=======
        The private leaderboard of the competition in HTML.
>>>>>>> 152a08f7
    score_types : list of :class:`rampdb.model.EventScoreType`
        A back-reference to the score type used in the event.
    event_admins : list of :class:`rampdb.model.EventAdmin`
        A back-reference to the admin for the event.
    event_teams: list of :class:`rampdb.model.EventTeam`
        A back-reference to the teams enrolled in the event.
    cv_folds : list of :class:`rampdb.model.CVFold`
        A back-reference to the CV folds for the event.
    """
    __tablename__ = 'events'

    id = Column(Integer, primary_key=True)
    name = Column(String, nullable=False, unique=True)
    title = Column(String, nullable=False)

    problem_id = Column(Integer, ForeignKey('problems.id'), nullable=False)
    problem = relationship('Problem',
                           backref=backref('events',
                                           cascade='all, delete-orphan'))

    max_members_per_team = Column(Integer, default=1)
    # max number of submissions in Caruana's ensemble
    max_n_ensemble = Column(Integer, default=80)
    is_send_trained_mails = Column(Boolean, default=True)
    is_send_submitted_mails = Column(Boolean, default=True)
    is_public = Column(Boolean, default=False)
    is_controled_signup = Column(Boolean, default=True)
    # in competitive events participants can select the submission
    # with which they want to participate in the competition
    is_competitive = Column(Boolean, default=False)

    min_duration_between_submissions = Column(Integer, default=15 * 60)
    opening_timestamp = Column(
        DateTime, default=datetime.datetime(2000, 1, 1, 0, 0, 0))
    # before links to submissions in leaderboard are not alive
    public_opening_timestamp = Column(
        DateTime, default=datetime.datetime(2000, 1, 1, 0, 0, 0))
    closing_timestamp = Column(
        DateTime, default=datetime.datetime(2100, 1, 1, 0, 0, 0))

    # the name of the score in self.event_score_types which is used for
    # ensembling and contributivity.
    official_score_name = Column(String)
    # official_score_index = Column(Integer, default=0)

    combined_combined_valid_score = Column(Float, default=None)
    combined_combined_test_score = Column(Float, default=None)
    combined_foldwise_valid_score = Column(Float, default=None)
    combined_foldwise_test_score = Column(Float, default=None)

    n_submissions = Column(Integer, default=0)

    public_leaderboard_html_no_links = Column(String, default=None)
    public_leaderboard_html_with_links = Column(String, default=None)
    private_leaderboard_html = Column(String, default=None)
    failed_leaderboard_html = Column(String, default=None)
    new_leaderboard_html = Column(String, default=None)
    public_competition_leaderboard_html = Column(String, default=None)
    private_competition_leaderboard_html = Column(String, default=None)

    # big change in the database
    ramp_sandbox_name = Column(String, nullable=False, unique=False,
                               default='starting-kit')
    path_ramp_submissions = Column(String, nullable=False, unique=False)

    def __init__(self, problem_name, name, event_title,
                 ramp_sandbox_name, path_ramp_submissions, session=None):
        self.name = name
        self.ramp_sandbox_name = ramp_sandbox_name
        self.path_ramp_submissions = path_ramp_submissions
        if session is None:
            self.problem = Problem.query.filter_by(name=problem_name).one()
        else:
            self.problem = (session.query(Problem)
                                   .filter(Problem.name == problem_name)
                                   .one())
        self.title = event_title

    def __repr__(self):
        return 'Event({})'.format(self.name)

    def set_n_submissions(self):
        """Set the number of submissions for the current event by checking
        each team."""
        self.n_submissions = 0
        for event_team in self.event_teams:
            # substract one for starting kit
            self.n_submissions += len(event_team.submissions) - 1

    @property
    def Predictions(self):
        """:class:`rampwf.prediction_types.base.BasePrediction`: Predictions
        for the given event."""
        return self.problem.Predictions

    @property
    def workflow(self):
        """:class:`rampdb.model.Workflow`: The workflow used for the event."""
        return self.problem.workflow

    @property
    # XXX: This will only work with Flask
    def official_score_type(self):
        """:class:`rampdb.model.EventScoreType`: The score type for the current
        event."""
        return (EventScoreType.query
                              .filter_by(event=self,
                                         name=self.official_score_name)
                              .one())
<<<<<<< HEAD

    def get_official_score_type(self, session):
        """Get the type of the default score used for the current event.

        Parameters
        ----------
        session : :class:`sqlalchemy.orm.Session`
            The session used to make the query.

        Returns
        -------
        event_type_score : :class:`rampdb.model.EventTypeScore`
            The default type score for the current event.
        """
        return (session.query(EventScoreType)
                       .filter(EventScoreType.event == self)
                       .filter(EventScoreType.name == self.official_score_name)
                       .one())
=======
>>>>>>> 152a08f7

    @property
    # XXX: This will only work with Flask
    def official_score_function(self):
        """callable: The default function used for scoring in the event."""
        return self.official_score_type.score_function

    def get_official_score_function(self, session):
        """The default function used for scoring in the event.

        Parameters
        ----------
        session : :class:`sqlalchemy.orm.Session`
            The session used to make the query.

        Returns
        -------
        score_func : callable
            The scoring function used to evaluate submissions.
        """
        return self.get_official_score_type(session).score_function

    @property
    # XXX: This will only work with Flask
    def combined_combined_valid_score_str(self):
        """str: Convert to string the combined public score for all folds."""
        return (None if self.combined_combined_valid_score is None
                else str(round(self.combined_combined_valid_score,
                               self.official_score_type.precision)))
<<<<<<< HEAD

    def get_combined_combined_valid_score_str(self, session):
        """Convert to string the combined public score for all folds.

        Parameters
        ----------
        session : :class:`sqlalchemy.orm.Session`
            The session used to make the query.

        Returns
        -------
        score : str
            The combined public score for all folds.
        """
        return (None if self.combined_combined_valid_score is None
                else str(round(self.combined_combined_valid_score,
                               self.get_official_score_type(session)
                                   .precision)))
=======
>>>>>>> 152a08f7

    @property
    # XXX: This will only work with Flask
    def combined_combined_test_score_str(self):
        """str: Convert to string the combined private score for all folds."""
        return (None if self.combined_combined_test_score is None
                else str(round(self.combined_combined_test_score,
                               self.official_score_type.precision)))
<<<<<<< HEAD

    def get_combined_combined_test_score_str(self, session):
        """Convert to string the combined private score for all folds.

        Parameters
        ----------
        session : :class:`sqlalchemy.orm.Session`
            The session used to make the query.

        Returns
        -------
        score : str
            The combined private score for all folds.
        """
        return (None if self.combined_combined_test_score is None
                else str(round(self.combined_combined_test_score,
                               self.get_official_score_type(session)
                                   .precision)))
=======
>>>>>>> 152a08f7

    @property
    # XXX: This will only work with Flask
    def combined_foldwise_valid_score_str(self):
        """str: Convert to string the combined public score for each fold."""
        return (None if self.combined_foldwise_valid_score is None
                else str(round(self.combined_foldwise_valid_score,
                               self.official_score_type.precision)))
<<<<<<< HEAD

    def get_combined_foldwise_valid_score_str(self, session):
        """Convert to string the combined public score for each fold.

        Parameters
        ----------
        session : :class:`sqlalchemy.orm.Session`
            The session used to make the query.

        Returns
        -------
        score : str
            The combined public score for each fold.
        """
        return (None if self.combined_foldwise_valid_score is None
                else str(round(self.combined_foldwise_valid_score,
                               self.get_official_score_type(session)
                                   .precision)))
=======
>>>>>>> 152a08f7

    @property
    # XXX: This will only work with Flask
    def combined_foldwise_test_score_str(self):
        """str: Convert to string the combined public score for each fold."""
        return (None if self.combined_foldwise_test_score is None
                else str(round(self.combined_foldwise_test_score,
                               self.official_score_type.precision)))
<<<<<<< HEAD

    def get_combined_foldwise_test_score_str(self, session):
        """Convert to string the combined private score for each fold.

        Parameters
        ----------
        session : :class:`sqlalchemy.orm.Session`
            The session used to make the query.

        Returns
        -------
        score : str
            The combined private score for each fold.
        """
        return (None if self.combined_foldwise_test_score is None
                else str(round(self.combined_foldwise_test_score,
                               self.get_official_score_type(session)
                                   .precision)))
=======
>>>>>>> 152a08f7

    @property
    def is_open(self):
        """bool: Whether or not the event is opened."""
        now = datetime.datetime.utcnow()
        return self.closing_timestamp > now > self.opening_timestamp

    @property
    def is_public_open(self):
        """bool: Whether or not the public phase of the event is opened."""
        now = datetime.datetime.utcnow()
        return self.closing_timestamp > now > self.public_opening_timestamp

    @property
    def is_closed(self):
        """bool: Whether or not the event is closed."""
        now = datetime.datetime.utcnow()
        return now > self.closing_timestamp

    @property
    def n_jobs(self):
        """int: The number of cv fold which can be used as number of jobs."""
        return sum(1 for cv_fold in self.cv_folds if cv_fold.type == 'live')

    @property
    def n_participants(self):
        """int: The number of participants to the event."""
        return len(self.event_teams)


class EventScoreType(Model):
    """EventScoreType table.

<<<<<<< HEAD
    This is a many-to-many relationship between Event and ScoreType.
=======
    This is a many-to-one relationship between Event and ScoreType. Stores the
    ScoresTypes for each event.
    For each Event / ScoreType combo, also a new record in ScoreType is
    created, which is not that useful (TODO consider removing ScoreType table)
>>>>>>> 152a08f7

    Parameters
    ----------
    event : :class:`rampdb.model.Event`
        The event instance.
    score_type_object : :class:`rampwf.score_types`
        A scoring instance.

    Attributes
    ----------
    id : int
        The ID of the table row.
    name : str
        The name of the score.
    event_id : int
        The ID of the event associated.
    event : :class:`rampdb.model.Event`
        The event instance.
    score_type_id : int
        The ID of the score.
    score_type : :class:`rampdb.model.ScoreType`
        The score type instance.
    precision : int
        The numerical precision of the score.
    submissions : list of :class:`rampdb.model.SubmissionScore`
        A back-reference of the submissions for the event/score type.
    """
    __tablename__ = 'event_score_types'

    id = Column(Integer, primary_key=True)
    # Can be renamed, default is the same as score_type.name
    name = Column(String, nullable=False)

    event_id = Column(Integer, ForeignKey('events.id'), nullable=False)
    event = relationship('Event',
                         backref=backref('score_types',
                                         cascade='all, delete-orphan'))

    score_type_id = Column(Integer, ForeignKey('score_types.id'),
                           nullable=False)
    score_type = relationship('ScoreType', backref=backref('events'))

    # display precision in n_digits
    # default is the same as score_type.precision
    precision = Column(Integer)

    UniqueConstraint(event_id, score_type_id, name='es_constraint')
    UniqueConstraint(event_id, name, name='en_constraint')

    def __init__(self, event, score_type_object):
        self.event = event
        self.score_type = ScoreType(str(uuid.uuid4()), True, 0, 1)
        # XXX after migration we should store the index of the
        # score_type so self.score_type_object (should be renamed
        # score_type) wouldn't have to do a search each time.
        self.name = score_type_object.name
        self.precision = score_type_object.precision

    def __repr__(self):
        return '{}: {}'.format(self.name, self.event)

    @property
    def score_type_object(self):
        """:class:`rampwf.score_types`: Score type object."""
        score_types = self.event.problem.module.score_types
        for score_type in score_types:
            if score_type.name == self.name:
                return score_type

    @property
    def score_function(self):
        """callable: Scoring function."""
        return self.score_type_object.score_function

    @property
    def is_lower_the_better(self):
        """bool: Whether a lower score is better."""
        return self.score_type_object.is_lower_the_better

    @property
    def minimum(self):
        """float: the lower bound of the score."""
        return self.score_type_object.minimum

    @property
    def maximum(self):
        """float: the higher bound of the score."""
        return self.score_type_object.maximum

    @property
    def worst(self):
        """float: the worst possible score."""
        return self.score_type_object.worst


class EventAdmin(Model):
    """EventAdmin table.

    This is a many-to-many relationship between Event and User to defined
    admins.

<<<<<<< HEAD
    Parameters
    ----------
    event : :class:`rampdb.model.Event`
        The event instance.
    admin : :class:`rampdb.model.User`
        The user instance.


=======
>>>>>>> 152a08f7
    Attributes
    ----------
    id : int
        The ID of the table row.
    event_id : int
        The ID of the event.
    event : :class:`rampdb.model.Event`
        The event instance.
    admin_id : int
        The ID of the user defined as an admin.
    admin : :class:`rampdb.model.User`
        The user instance.
    """
    __tablename__ = 'event_admins'

    id = Column(Integer, primary_key=True)

    event_id = Column(Integer, ForeignKey('events.id'), nullable=False)
    event = relationship('Event',
                         backref=backref('event_admins',
                                         cascade='all, delete-orphan'))

    admin_id = Column(Integer, ForeignKey('users.id'), nullable=False)
    admin = relationship('User', backref=backref('admined_events'))


class EventTeam(Model):
    """EventTeam table.

    This is a many-to-many relationship between Event and Team.

    Parameters
    ----------
    event : :class:`rampdb.model.Event`
        The event instance.
    team : :class:`rampdb.model.Team`
        The team instance.

    Attributes
    ----------
    id : int
        The ID of a row in the table.
    event_id : int
        The ID of the event.
    event : :class:`rampdb.model.Event`
        The event instance.
    team_id : int
        The ID of the team.
    team : :class:`rampdb.model.Team`
        The team instance.
    is_active : bool
        Whether the team is active for the event.
    last_submission_name : str
        The name of the last submission to the event.
    signup_timestamp : datetime
        The date and time when the team signed up for the event.
    approved : bool
        Whether the team has been approved to participate to the event.
    leaderboard_html : str
        The leaderboard for the team for the specific event.
    failed_leaderboard_html : str
        The failed submission board for the team for the specific event.
    new_leaderboard_html : str
        The new submission board for the team for the specific event.
    submissions : list of :class:`rampdb.model.Submission`
        A back-reference to the submissions associated with this event/team.
    """
    __tablename__ = 'event_teams'

    id = Column(Integer, primary_key=True)

    event_id = Column(Integer, ForeignKey('events.id'), nullable=False)
    event = relationship('Event',
                         backref=backref('event_teams',
                                         cascade='all, delete-orphan'))

    team_id = Column(Integer, ForeignKey('teams.id'), nullable=False)
    team = relationship('Team', backref=backref('team_events'))

    is_active = Column(Boolean, default=True)
    last_submission_name = Column(String, default=None)
    signup_timestamp = Column(DateTime, nullable=False)
    approved = Column(Boolean, default=False)

    leaderboard_html = Column(String, default=None)
    failed_leaderboard_html = Column(String, default=None)
    new_leaderboard_html = Column(String, default=None)

    UniqueConstraint(event_id, team_id, name='et_constraint')

    def __init__(self, event, team):
        self.event = event
        self.team = team
        self.signup_timestamp = datetime.datetime.utcnow()

    def __repr__(self):
        return '{}/{}'.format(self.event, self.team)<|MERGE_RESOLUTION|>--- conflicted
+++ resolved
@@ -36,8 +36,8 @@
     name : str
         The name of the event.
     event_title : str
-<<<<<<< HEAD
-        The title to give for the event.
+        The title to give for the event (used in the frontend, can contain
+        spaces).
     ramp_sandbox_name : str
         Name of the submission which will be considered the sandbox. It will
         correspond to the key ``sandbox_name`` of the dictionary created with
@@ -49,10 +49,6 @@
     session : None or :class:`sqlalchemy.orm.Session`, optional
         The session used to perform some required queries. It is a required
         argument when interacting with the database outside of Flask.
-=======
-        The title to give for the event (used in the frontend, can contain
-        spaces).
->>>>>>> 152a08f7
 
     Attributes
     ----------
@@ -111,8 +107,8 @@
     public_competition_leaderboard_html : str
         The public leaderboard of the competition in HTML.
     private_competition_leaderboard_html : str
-<<<<<<< HEAD
-        The private leaderboard of the competition in HTML.path_ramp_kits : str
+        The private leaderboard of the competition in HTML.
+    path_ramp_kits : str
         The path where the kits are located.
     ramp_sandbox_name : str
         Name of the submission which will be considered the sandbox.
@@ -120,9 +116,6 @@
         Path to the deployment RAMP submissions directory. It will correspond
         to the key `ramp_submissions_dir` of the dictionary created with
         :func:`ramputils.generate_ramp_config`.
-=======
-        The private leaderboard of the competition in HTML.
->>>>>>> 152a08f7
     score_types : list of :class:`rampdb.model.EventScoreType`
         A back-reference to the score type used in the event.
     event_admins : list of :class:`rampdb.model.EventAdmin`
@@ -232,7 +225,6 @@
                               .filter_by(event=self,
                                          name=self.official_score_name)
                               .one())
-<<<<<<< HEAD
 
     def get_official_score_type(self, session):
         """Get the type of the default score used for the current event.
@@ -251,8 +243,6 @@
                        .filter(EventScoreType.event == self)
                        .filter(EventScoreType.name == self.official_score_name)
                        .one())
-=======
->>>>>>> 152a08f7
 
     @property
     # XXX: This will only work with Flask
@@ -282,7 +272,6 @@
         return (None if self.combined_combined_valid_score is None
                 else str(round(self.combined_combined_valid_score,
                                self.official_score_type.precision)))
-<<<<<<< HEAD
 
     def get_combined_combined_valid_score_str(self, session):
         """Convert to string the combined public score for all folds.
@@ -301,8 +290,6 @@
                 else str(round(self.combined_combined_valid_score,
                                self.get_official_score_type(session)
                                    .precision)))
-=======
->>>>>>> 152a08f7
 
     @property
     # XXX: This will only work with Flask
@@ -311,7 +298,6 @@
         return (None if self.combined_combined_test_score is None
                 else str(round(self.combined_combined_test_score,
                                self.official_score_type.precision)))
-<<<<<<< HEAD
 
     def get_combined_combined_test_score_str(self, session):
         """Convert to string the combined private score for all folds.
@@ -330,8 +316,6 @@
                 else str(round(self.combined_combined_test_score,
                                self.get_official_score_type(session)
                                    .precision)))
-=======
->>>>>>> 152a08f7
 
     @property
     # XXX: This will only work with Flask
@@ -340,7 +324,6 @@
         return (None if self.combined_foldwise_valid_score is None
                 else str(round(self.combined_foldwise_valid_score,
                                self.official_score_type.precision)))
-<<<<<<< HEAD
 
     def get_combined_foldwise_valid_score_str(self, session):
         """Convert to string the combined public score for each fold.
@@ -359,8 +342,6 @@
                 else str(round(self.combined_foldwise_valid_score,
                                self.get_official_score_type(session)
                                    .precision)))
-=======
->>>>>>> 152a08f7
 
     @property
     # XXX: This will only work with Flask
@@ -369,7 +350,6 @@
         return (None if self.combined_foldwise_test_score is None
                 else str(round(self.combined_foldwise_test_score,
                                self.official_score_type.precision)))
-<<<<<<< HEAD
 
     def get_combined_foldwise_test_score_str(self, session):
         """Convert to string the combined private score for each fold.
@@ -388,8 +368,6 @@
                 else str(round(self.combined_foldwise_test_score,
                                self.get_official_score_type(session)
                                    .precision)))
-=======
->>>>>>> 152a08f7
 
     @property
     def is_open(self):
@@ -423,14 +401,10 @@
 class EventScoreType(Model):
     """EventScoreType table.
 
-<<<<<<< HEAD
-    This is a many-to-many relationship between Event and ScoreType.
-=======
     This is a many-to-one relationship between Event and ScoreType. Stores the
     ScoresTypes for each event.
     For each Event / ScoreType combo, also a new record in ScoreType is
     created, which is not that useful (TODO consider removing ScoreType table)
->>>>>>> 152a08f7
 
     Parameters
     ----------
@@ -532,7 +506,6 @@
     This is a many-to-many relationship between Event and User to defined
     admins.
 
-<<<<<<< HEAD
     Parameters
     ----------
     event : :class:`rampdb.model.Event`
@@ -541,8 +514,6 @@
         The user instance.
 
 
-=======
->>>>>>> 152a08f7
     Attributes
     ----------
     id : int
