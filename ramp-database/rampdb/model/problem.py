import os

from sqlalchemy import Float
from sqlalchemy import Column
from sqlalchemy import String
from sqlalchemy import Integer
from sqlalchemy import DateTime
from sqlalchemy import ForeignKey
from sqlalchemy.orm import backref
from sqlalchemy.orm import relationship

<<<<<<< HEAD
from ramputils import import_module_from_source
from ramputils import encode_string

from .base import Model
from .workflow import Workflow

=======
from ramputils.utils import import_module_from_source
from ramputils.utils import encode_string

from .base import Model
from .base import get_deployment_path
from .workflow import Workflow

# TODO: This will be really wrong at some point.
# TODO: We need to pass the configuration or the path to the data instead.
DEPLOYMENT_PATH = get_deployment_path()
RAMP_KITS_PATH = os.path.join(
    DEPLOYMENT_PATH, os.getenv('RAMP_KITS_DIR', 'ramp-kits'))
RAMP_DATA_PATH = os.path.join(
    DEPLOYMENT_PATH, os.getenv('RAMP_DATA_DIR', 'ramp-data'))

>>>>>>> 613635b4

__all__ = [
    'Problem',
    'HistoricalContributivity',
    'Keyword',
    'ProblemKeyword',
]


class Problem(Model):
    """Problem table.

    Parameters
    ----------
    name : str
        The name of the problem.
<<<<<<< HEAD
    path_ramp_kits : str
        The path where the kits are located. It will corresponds to
        the key `ramp_kits_dir` of the dictionary created with
        :func:`ramputils.generate_ramp_config`.
    path_ramp_data : str
        The path where the data are located. It will corresponds to
        the key `ramp_data_dir` of the dictionary created with
        :func:`ramputils.generate_ramp_config`.
=======
>>>>>>> 613635b4
    session : :class:`sqlalchemy.orm.Session`
        The session to directly perform the operation on the database.

    Attributes
    ----------
    id : int
        The ID of the table row.
    name : str
        The name of the problem.
    workflow_id : id
        The ID of the associated workflow.
    workflow : :class:`rampdb.model.Worflow`
        The workflow instance.
    path_ramp_kits : str
        The path where the kits are located.
    path_ramp_data : str
        The path where the data are located.
    events : list of :class:`rampdb.model.Event`
        A back-reference to the event.
    keywords : list of :class:`rampdb.model.ProblemKeyword`
        A back-reference to the keywords associated with the problem.
    """
    __tablename__ = 'problems'

    id = Column(Integer, primary_key=True)
    name = Column(String, nullable=False, unique=True)

    workflow_id = Column(Integer, ForeignKey('workflows.id'), nullable=False)
    workflow = relationship('Workflow', backref=backref('problems'))

    # XXX: big change in the database
    path_ramp_kits = Column(String, nullable=False, unique=False)
    path_ramp_data = Column(String, nullable=False, unique=False)

<<<<<<< HEAD
    def __init__(self, name, path_ramp_kits, path_ramp_data, session=None):
        self.name = name
        self.path_ramp_kits = path_ramp_kits
        self.path_ramp_data = path_ramp_data
        self.reset(session)
=======
    def __init__(self, name, session=None):
        self.name = name
        self.reset(session)
        # to check if the module and all required fields are there
        self.module
        self.Predictions
        self.workflow_object
>>>>>>> 613635b4

    def __repr__(self):
        return 'Problem({})\n{}'.format(encode_string(self.name),
                                        self.workflow)

    def reset(self, session):
<<<<<<< HEAD
        """Reset the workflow."""
        if session is not None:
            self.workflow = \
                (session.query(Workflow)
                        .filter(Workflow.name ==
                                type(self.module.workflow).__name__)
                        .one())
=======
        if session is not None:
            self.workflow = \
                (session.query(Workflow)
                        .filter(Workflow.name == type(self.module.workflow)
                        .__name__).one())
>>>>>>> 613635b4
        else:
            self.workflow = \
                (Workflow.query
                         .filter_by(name=type(self.module.workflow).__name__)
                         .one())

    @property
    def module(self):
        """module: Get the problem module."""
        return import_module_from_source(
            os.path.join(self.path_ramp_kits, self.name, 'problem.py'),
            'problem'
        )

    @property
    def title(self):
        """str: The title of the problem."""
        return self.module.problem_title

    @property
    def Predictions(self):
        """:class:`rampwf.prediction_types`: The predictions used for the
        problem."""
        return self.module.Predictions

    def get_train_data(self):
        """The training data."""
        path = os.path.join(self.path_ramp_data, self.name)
        return self.module.get_train_data(path=path)

    def get_test_data(self):
        """The testing data."""
        path = os.path.join(self.path_ramp_data, self.name)
        return self.module.get_test_data(path=path)

    def ground_truths_train(self):
        """Predictions: the true labels for the training."""
        _, y_train = self.get_train_data()
        return self.Predictions(y_true=y_train)

    def ground_truths_test(self):
        """Predictions: the true labels for the testing."""
        _, y_test = self.get_test_data()
        return self.Predictions(y_true=y_test)

    def ground_truths_valid(self, test_is):
        """Predictions: the true labels for the validation."""
        _, y_train = self.get_train_data()
        return self.Predictions(y_true=y_train[test_is])

    @property
    def workflow_object(self):
        """:class:`rampwf.worflows`: The workflow instance used for the
        problem."""
        return self.module.workflow


class HistoricalContributivity(Model):
    """HistoricalContributivity table.

    Attributes
    ----------
    id : int
        The ID of the table row.
    timestamp : datetime
        The date and time of the submission.
    submission_id : int
        The ID of the submission.
    submission : :class:`rampwf.model.Submission`
        The submission instance.
    contributivity : float
        The contributivity of the current submission.
    historical_contributivity : float
        The historical contributivity.
    """
    __tablename__ = 'historical_contributivity'

    id = Column(Integer, primary_key=True, autoincrement=True)
    timestamp = Column(DateTime, nullable=False)
    submission_id = Column(Integer, ForeignKey('submissions.id'))
    submission = relationship('Submission',
                              backref=backref('historical_contributivitys',
                                              cascade='all, delete-orphan'))

    contributivity = Column(Float, default=0.0)
    historical_contributivity = Column(Float, default=0.0)


class Keyword(Model):
    """Keyword table.

    Attributes
    ----------
    id : int
        The ID of the table row.
    name : str
        The keyword name.
    type : {'data_domain', 'data_science_theme'}
        The type of keyword.
    category : str
        The category of the keyword.
    description : str
        The description of the keyword.
    problems : list of :class:`rampdb.model.ProblemKeyword`
        A back-reference to the problems associated with the keyword.
    """
    __tablename__ = 'keywords'

    id = Column(Integer, primary_key=True, autoincrement=True)
    name = Column(String(), nullable=False, unique=True)
    # 'data_domain' or 'data_science_theme'
    type = Column(String(), nullable=False)
    # 'industrial', 'research', etc.
    category = Column(String())
    description = Column(String())


class ProblemKeyword(Model):
    """ProblemKeyword table.

    This a many-to-many relationship between a Problem and a Keyword.

    Attributes
    ----------
    id : int
        The ID of the table row.
    description : str
        Optional description of the keyword for a particular problem.
    problem_id : int
        The ID of the problem.
    problem : :class:`rampdb.model.Problem`
        The problem instance.
    keyword_id : int
        The ID of the keyword.
    keyword : :class:`rampdb.model.Keyword`
        The keyword instance.
    """
    __tablename__ = 'problem_keywords'

    id = Column(Integer, primary_key=True)
    description = Column(String)

    problem_id = Column(Integer, ForeignKey('problems.id'), nullable=False)
    problem = relationship('Problem',
                           backref=backref('keywords',
                                           cascade='all, delete-orphan'))

    keyword_id = Column(Integer, ForeignKey('keywords.id'), nullable=False)
    keyword = relationship('Keyword',
                           backref=backref('problems',
                                           cascade='all, delete-orphan'))<|MERGE_RESOLUTION|>--- conflicted
+++ resolved
@@ -9,30 +9,12 @@
 from sqlalchemy.orm import backref
 from sqlalchemy.orm import relationship
 
-<<<<<<< HEAD
-from ramputils import import_module_from_source
-from ramputils import encode_string
+from ramputils.utils import import_module_from_source
+from ramputils.utils import encode_string
 
 from .base import Model
 from .workflow import Workflow
 
-=======
-from ramputils.utils import import_module_from_source
-from ramputils.utils import encode_string
-
-from .base import Model
-from .base import get_deployment_path
-from .workflow import Workflow
-
-# TODO: This will be really wrong at some point.
-# TODO: We need to pass the configuration or the path to the data instead.
-DEPLOYMENT_PATH = get_deployment_path()
-RAMP_KITS_PATH = os.path.join(
-    DEPLOYMENT_PATH, os.getenv('RAMP_KITS_DIR', 'ramp-kits'))
-RAMP_DATA_PATH = os.path.join(
-    DEPLOYMENT_PATH, os.getenv('RAMP_DATA_DIR', 'ramp-data'))
-
->>>>>>> 613635b4
 
 __all__ = [
     'Problem',
@@ -49,7 +31,6 @@
     ----------
     name : str
         The name of the problem.
-<<<<<<< HEAD
     path_ramp_kits : str
         The path where the kits are located. It will corresponds to
         the key `ramp_kits_dir` of the dictionary created with
@@ -58,8 +39,6 @@
         The path where the data are located. It will corresponds to
         the key `ramp_data_dir` of the dictionary created with
         :func:`ramputils.generate_ramp_config`.
-=======
->>>>>>> 613635b4
     session : :class:`sqlalchemy.orm.Session`
         The session to directly perform the operation on the database.
 
@@ -94,28 +73,17 @@
     path_ramp_kits = Column(String, nullable=False, unique=False)
     path_ramp_data = Column(String, nullable=False, unique=False)
 
-<<<<<<< HEAD
     def __init__(self, name, path_ramp_kits, path_ramp_data, session=None):
         self.name = name
         self.path_ramp_kits = path_ramp_kits
         self.path_ramp_data = path_ramp_data
         self.reset(session)
-=======
-    def __init__(self, name, session=None):
-        self.name = name
-        self.reset(session)
-        # to check if the module and all required fields are there
-        self.module
-        self.Predictions
-        self.workflow_object
->>>>>>> 613635b4
 
     def __repr__(self):
         return 'Problem({})\n{}'.format(encode_string(self.name),
                                         self.workflow)
 
     def reset(self, session):
-<<<<<<< HEAD
         """Reset the workflow."""
         if session is not None:
             self.workflow = \
@@ -123,13 +91,6 @@
                         .filter(Workflow.name ==
                                 type(self.module.workflow).__name__)
                         .one())
-=======
-        if session is not None:
-            self.workflow = \
-                (session.query(Workflow)
-                        .filter(Workflow.name == type(self.module.workflow)
-                        .__name__).one())
->>>>>>> 613635b4
         else:
             self.workflow = \
                 (Workflow.query
