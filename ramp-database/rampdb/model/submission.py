--- conflicted
+++ resolved
@@ -17,17 +17,9 @@
 from sqlalchemy.orm import relationship
 from sqlalchemy.ext.hybrid import hybrid_property
 
-<<<<<<< HEAD
-from ramputils import encode_string
+from ramputils.utils import encode_string
 
 from .base import Model
-=======
-from ramputils.utils import encode_string
-
-from .base import Model
-# TODO: we should not use this variable
-from .base import get_deployment_path
->>>>>>> 613635b4
 from .event import EventScoreType
 from .datatype import NumpyType
 
@@ -199,7 +191,6 @@
         self.hash_ = '{}'.format(sha_hasher.hexdigest())
         self.submission_timestamp = datetime.datetime.utcnow()
         if session is None:
-<<<<<<< HEAD
             event_score_types = \
                 (EventScoreType.query.filter_by(event=event_team.event))
         else:
@@ -207,14 +198,6 @@
                                         .filter(EventScoreType.event ==
                                                 event_team.event)
                                         .all())
-=======
-            event_score_types = EventScoreType.query.filter_by(
-                event=event_team.event)
-        else:
-            event_score_types = (session.query(EventScoreType)
-                                        .filter(EventScoreType.event ==
-                                                event_team.event).all())
->>>>>>> 613635b4
         for event_score_type in event_score_types:
             submission_score = SubmissionScore(
                 submission=self, event_score_type=event_score_type)
