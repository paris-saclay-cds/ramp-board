--- conflicted
+++ resolved
@@ -4,11 +4,7 @@
 from sqlalchemy import Integer
 from sqlalchemy import Boolean
 
-<<<<<<< HEAD
-from ramputils import encode_string
-=======
 from ramputils.utils import encode_string
->>>>>>> 613635b4
 
 from .base import Model
 
