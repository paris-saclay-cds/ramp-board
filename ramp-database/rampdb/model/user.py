--- conflicted
+++ resolved
@@ -207,13 +207,8 @@
 # config file instead.
 class UserInteraction(Model):
     """UserInteraction table.
-<<<<<<< HEAD
-
-    We log the activity of the user on the website.
-=======
-    
+
     This class is used to record the interaction of a user with the frontend.
->>>>>>> 152a08f7
 
     Parameters
     ----------
@@ -275,11 +270,8 @@
         The submission file ID.
     submission_file : :class:`rampdb.model.SubmissionFile`
         The submission file instance.
-<<<<<<< HEAD
     session : :class:`sqlalchemy.orm.Session`
         The session to directly perform the operation on the database.
-=======
->>>>>>> 152a08f7
     """
     __tablename__ = 'user_interactions'
 
