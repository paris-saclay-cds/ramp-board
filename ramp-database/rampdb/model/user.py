import os
import datetime

import six

from sqlalchemy import Enum
from sqlalchemy import Float
from sqlalchemy import Column
from sqlalchemy import String
from sqlalchemy import Integer
from sqlalchemy import Boolean
from sqlalchemy import DateTime
from sqlalchemy import ForeignKey
from sqlalchemy.orm import backref
from sqlalchemy.orm import relationship

<<<<<<< HEAD
from ramputils import encode_string
=======
from ramputils.utils import encode_string
>>>>>>> 613635b4

from .base import Model
from .event import EventTeam

__all__ = [
    'User',
    'UserInteraction',
]


class User(Model):
    """User table.

    Parameters
    ----------
    name : str
        The user name.
    hashed_password : str
        The hashed password.
    lastname : str
        The user's last name.
    firstname : str
        The user's first name.
    email : str
        The user's email
    access_level : {'admin', 'user', 'asked'}
        The user's admin level.
    hidden_notes : str
        Some hidden notes.
    signup_timestamp : datetime
        The date and time of the user's sign-up.
    linkedin_url : str
        The user's LinkedIn URL.
    twitter_url : str
        The user's Twitter URL.
    facebook_url : str
        The user's Facebook URL.
    google_url : str
        The user's Google URL.
    github_url : str
        The user's GitHub URL.
    website_url : str
        The user's personal website URL.
    bio : str
        The user's biography.
    is_want_news : bool
        Whether or not the user wants to receive RAMP news.

    Attributes
    ----------
    id : int
        The ID of the table row.
    name : str
        The user name.
    hashed_password : str
        The hashed password.
    lastname : str
        The user's last name.
    firstname : str
        The user's first name.
    email : str
        The user's email
    access_level : {'admin', 'user', 'asked'}
        The user's admin level.
    hidden_notes : str
        Some hidden notes.
    signup_timestamp : datetime
        The date and time of the user's sign-up.
    linkedin_url : str
        The user's LinkedIn URL.
    twitter_url : str
        The user's Twitter URL.
    facebook_url : str
        The user's Facebook URL.
    google_url : str
        The user's Google URL.
    github_url : str
        The user's GitHub URL.
    website_url : str
        The user's personal website URL.
    bio : str
        The user's biography.
    is_want_news : bool
        Whether or not the user wants to receive RAMP news.
    is_authenticated : bool
        Whether or not the user logged-in.
    admined_events : list of :class:`rampdb.model.EventAdmin`
        A back-reference to the events administrated by the user.
    submission_similaritys : list of :class:`rampdb.model.SubmissionSimilarity`
        A back-reference to the submission similarity.
    admined_teams : list of :class:`rampdb.model.Team`
        A back-reference to the teams administrated by the user.
    """
    __tablename__ = 'users'

    id = Column(Integer, primary_key=True)
    name = Column(String(20), nullable=False, unique=True)
    hashed_password = Column(String, nullable=False)
    lastname = Column(String(256), nullable=False)
    firstname = Column(String(256), nullable=False)
    email = Column(String(256), nullable=False, unique=True)
    linkedin_url = Column(String(256), default=None)
    twitter_url = Column(String(256), default=None)
    facebook_url = Column(String(256), default=None)
    google_url = Column(String(256), default=None)
    github_url = Column(String(256), default=None)
    website_url = Column(String(256), default=None)
    hidden_notes = Column(String, default=None)
    bio = Column(String(1024), default=None)
    is_want_news = Column(Boolean, default=True)
    access_level = Column(Enum(
        'admin', 'user', 'asked', name='access_level'), default='asked')
    # 'asked' needs approval
    signup_timestamp = Column(DateTime, nullable=False)

    # Flask-Login fields
    is_authenticated = Column(Boolean, default=False)

    def __init__(self, name, hashed_password, lastname, firstname, email,
                 access_level='user', hidden_notes='', linkedin_url='',
                 twitter_url='', facebook_url='', google_url='', github_url='',
                 website_url='', bio='', is_want_news=True):
        self.name = name
        self.hashed_password = hashed_password
        self.lastname = lastname
        self.firstname = firstname
        self.email = email
        self.access_level = access_level
        self.hidden_notes = hidden_notes
        self.signup_timestamp = datetime.datetime.utcnow()
        self.linkedin_url = linkedin_url
        self.twitter_url = twitter_url
        self.facebook_url = facebook_url
        self.google_url = google_url
        self.github_url = github_url
        self.website_url = website_url
        self.bio = bio
        self.is_want_news = is_want_news

    @property
    def is_active(self):
        """bool: Return True."""
        return True

    @property
    def is_anonymous(self):
        """bool: Return False."""
        return False

    def get_id(self):
        """str: Return the user ID."""
        return six.text_type(self.id)

    def __str__(self):
        return 'User({})'.format(encode_string(self.name))

    def __repr__(self):
        return ("User(name={}, lastname={}, firstname={}, email={}, "
                "admined_teams={})"
                .format(encode_string(self.name), encode_string(self.lastname),
                        encode_string(self.firstname),
                        encode_string(self.email), self.admined_teams))


user_interaction_type = Enum(
    'copy',
    'download',
    'giving credit',
    'landing',
    'login',
    'logout',
    'looking at error',
    'looking at event',
    'looking at problem',
    'looking at problems',
    'looking at leaderboard',
    'looking at my_submissions',
    'looking at private leaderboard',
    'looking at submission',
    'looking at user',
    'save',
    'signing up at event',
    'submit',
    'upload',
    name='user_interaction_type'
)


# TODO: the ip should not be read from the environment variable but from the
# config file instead.
class UserInteraction(Model):
    """UserInteraction table.

    This class is used to record the interaction of a user with the frontend.

    Parameters
    ----------
    interactions : None or str, default is None
        The type of interaction.
    user : None or :class:`rampdb.model.User`, default is None
        The user instance.
    problem : None or :class:`rampdb.model.Problem`, default is None
        The problem instance.
    event : None or :class:`rampdb.model.Event`, default is None
        The event instance.
    ip : None or str, default is None
        The ip address from the server.
    note : None or str, default is None
        Some notes.
    submission : None or :class:`rampdb.model.Submission`, default is None
        The submission instance.
    submission_file : None or :class:`rampdb.model.SubmissionFile`, default \
is None
        The submission file instance.
    diff : None or str, default is None
        The difference between two submissions.
    similarity : None or float, default is None
        The similarity of the submission.

    Attributes
    ----------
    id : int
        The ID of the table row.
    timestamp : datetime
        The date and time the interaction was created.
    interactions : str
        The type of interaction.
    note : str
        Some note regarding the interaction.
    submission_file_diff : str
        The difference between two submission files.
    submission_file_similarity : float
        The similarity between two submission files.
    ip : str
        The IP of the remove server.
    user_id : int
        The ID of the user linked to the interaction.
    user : :class:`rampdb.model.User`
        The user instance.
    problem_id : int
        The ID of the problem.
    problem : :class:`rampdb.model.Problem`
        The problem instance.
    event_team_id : int
        The ID of the event/team.
    event_team : :class:`rampdb.model.EventTeam`
        The event/team instance.
    submission_id : int
        The submission ID.
    submission : :class:`rampdb.model.Submission`
        The submission instance.
    submission_file_id : int
        The submission file ID.
    submission_file : :class:`rampdb.model.SubmissionFile`
        The submission file instance.
    session : :class:`sqlalchemy.orm.Session`
        The session to directly perform the operation on the database.
    """
    __tablename__ = 'user_interactions'

    id = Column(Integer, primary_key=True, autoincrement=True)
    timestamp = Column(DateTime, nullable=False)
    interaction = Column(user_interaction_type, nullable=False)
    note = Column(String, default=None)
    submission_file_diff = Column(String, default=None)
    submission_file_similarity = Column(Float, default=None)
    ip = Column(String, default=None)

    user_id = Column(
        Integer, ForeignKey('users.id'))
    user = relationship('User', backref=backref('user_interactions'))

    problem_id = Column(
        Integer, ForeignKey('problems.id'))
    problem = relationship('Problem', backref=backref(
        'user_interactions', cascade='all, delete-orphan'))

    event_team_id = Column(
        Integer, ForeignKey('event_teams.id'))
    event_team = relationship('EventTeam', backref=backref(
        'user_interactions', cascade='all, delete-orphan'))

    submission_id = Column(
        Integer, ForeignKey('submissions.id'))
    submission = relationship('Submission', backref=backref(
        'user_interactions', cascade='all, delete-orphan'))

    submission_file_id = Column(
        Integer, ForeignKey('submission_files.id'))
    submission_file = relationship('SubmissionFile', backref=backref(
        'user_interactions', cascade='all, delete-orphan'))

    def __init__(self, interaction=None, user=None, problem=None, event=None,
                 ip=None, note=None, submission=None, submission_file=None,
                 diff=None, similarity=None, session=None):
        self.timestamp = datetime.datetime.utcnow()
        self.interaction = interaction
        self.user = user
        self.problem = problem
        if event is not None and user is not None:
            # There should always be an active user team, if not, throw an
            # exception
            # The current code works only if each user admins a single team.
            if session is None:
                self.event_team = EventTeam.query.filter_by(
                    event=event, team=user.admined_teams[0]).one_or_none()
            else:
                self.event_team = \
                    (session.query(EventTeam)
                            .filter(EventTeam.event == event)
                            .filter(EventTeam.team == user.admined_teams[0])
                            .one_or_none())
        self.ip = ip
        self.note = note
        self.submission = submission
        self.submission_file = submission_file
        self.submission_file_diff = diff
        self.submission_file_similarity = similarity

# The following function was implemented to handle user interaction dump
# but it turned out that the db insertion was not the CPU sink. Keep it
# for a while if the site is still slow.

    # def __init__(self, line=None, interaction=None, user=None, event=None,
    #              ip=None, note=None, submission=None, submission_file=None,
    #              diff=None, similarity=None):
    #     if line is None:
    #         # normal real-time construction using kwargs
    #         self.timestamp = datetime.datetime.utcnow()
    #         self.interaction = interaction
    #         self.user = user
    #         if event is not None:
    #             self.event_team = get_active_user_event_team(event, user)
    #         if ip is None:
    #             self.ip = request.environ['REMOTE_ADDR']
    #         else:
    #             self.ip = ip
    #         self.note = note
    #         self.submission = submission
    #         self.submission_file = submission_file
    #         self.submission_file_diff = diff
    #         self.submission_file_similarity = similarity
    #     else:
    #         # off-line construction using dump from
    #         # config.user_interactions_f_name
    #         tokens = line.split(';')
    #         self.timestamp = eval(tokens[0])
    #         self.interaction = eval(tokens[1])
    #         self.note = eval(tokens[2])
    #         self.submission_file_diff = eval(tokens[3])
    #         self.submission_file_similarity = eval(tokens[4])
    #         self.ip = eval(tokens[5])
    #         self.user_id = eval(tokens[6])
    #         self.event_team_id = eval(tokens[7])
    #         self.submission_id = eval(tokens[8])
    #         self.submission_file_id = eval(tokens[9])

    def __repr__(self):
        return "; ".join(repr(member)
                         for member in (self.timestamp, self.interaction,
                                        self.note, self.submission_file_diff,
                                        self.submission_file_similarity,
                                        self.ip, self.user, self.problem,
                                        self.event_team, self.submission,
                                        self.submission_file))

    @property
    def event(self):
        """:class:`rampdb.model.Event`: The event instance."""
        return self.event_team.event if self.event_team else None

    @property
    def team(self):
        """:class:`rampdb.model.Team`: The team instance."""
        return self.event_team.team if self.event_team else None<|MERGE_RESOLUTION|>--- conflicted
+++ resolved
@@ -14,11 +14,7 @@
 from sqlalchemy.orm import backref
 from sqlalchemy.orm import relationship
 
-<<<<<<< HEAD
-from ramputils import encode_string
-=======
 from ramputils.utils import encode_string
->>>>>>> 613635b4
 
 from .base import Model
 from .event import EventTeam
