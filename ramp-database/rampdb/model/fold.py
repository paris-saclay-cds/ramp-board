--- conflicted
+++ resolved
@@ -19,13 +19,9 @@
 class CVFold(Model):
     """CVFold table.
 
-<<<<<<< HEAD
-    Storing train and test folds, more precisely: train and test indices.
-=======
     Storing train and test folds, more precisely: train and test indices for
     a single fold. Multiple records of this table are then linked to a
     submission (through :class:`rampdb.model.SubmissionOnCVFold`).
->>>>>>> 152a08f7
 
     Attributes
     ----------
@@ -42,11 +38,7 @@
     event : :class:`rampdb.model.Event`
         The event instance.
     submissions : list of :class:`rampdb.model.SubmissionOnCVFold`
-<<<<<<< HEAD
-        A back-reference to the submissions linked with this fold.
-=======
         A back-reference to the submission linked with this fold.
->>>>>>> 152a08f7
     """
 
     __tablename__ = 'cv_folds'
