# This is the testing environment.
name: testenv
dependencies:
  - bcrypt
  - bokeh
  - boto3
  - click
  - flake8
  - Flask
  - Flask-Login
  - Flask-SQLAlchemy
  - gitpython
  - itsdangerous
  - nbconvert
  - numpy
  - pandas
  - pip
  - pyyaml
  - pytest
  - pytest-cov
  - scikit-image
  - sqlalchemy
  - pip:
    - codecov
<<<<<<< HEAD
    - git+https://github.com/kegl/ramp-workflow@decoupled_cv
=======
    - git+https://github.com/kegl/ramp-workflow@advanced
>>>>>>> 27eec800
    - psycopg2-binary
    - Flask-Mail
    - Flask-Wtf  # install from conda default channel when 0.14.3 is available
    - wtforms[email]<|MERGE_RESOLUTION|>--- conflicted
+++ resolved
@@ -22,11 +22,7 @@
   - sqlalchemy
   - pip:
     - codecov
-<<<<<<< HEAD
-    - git+https://github.com/kegl/ramp-workflow@decoupled_cv
-=======
     - git+https://github.com/kegl/ramp-workflow@advanced
->>>>>>> 27eec800
     - psycopg2-binary
     - Flask-Mail
     - Flask-Wtf  # install from conda default channel when 0.14.3 is available
