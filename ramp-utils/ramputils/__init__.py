--- conflicted
+++ resolved
@@ -1,5 +1,4 @@
 from .config_parser import read_config
-<<<<<<< HEAD
 from .frontend import generate_flask_config
 from .ramp import generate_ramp_config
 from .string_encoding import encode_string
@@ -7,18 +6,9 @@
 from .worker import generate_worker_config
 
 __all__ = [
-    'encode_string',
     'generate_flask_config',
     'generate_ramp_config',
     'generate_worker_config',
     'import_module_from_source',
-=======
-from .ramp import generate_ramp_config
-from .worker import generate_worker_config
-
-__all__ = [
-    'generate_ramp_config',
-    'generate_worker_config',
->>>>>>> 613635b4
     'read_config'
 ]