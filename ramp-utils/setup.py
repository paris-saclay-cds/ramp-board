#!/usr/bin/env python
# -*- coding: utf-8 -*-
import os
from codecs import open
from setuptools import setup, find_packages

version = '0.0.1'
# Get the long description from the README file
with open('README.md', encoding='utf-8') as f:
    long_description = f.read()

DISTNAME = 'ramp-utils'
DESCRIPTION = "RAMP shared utilities"
MAINTAINER = 'Guillaume Lemaitre'
MAINTAINER_EMAIL = 'g.lemaitre58@gmail.com'
URL = 'https://github.com/paris-saclay-cds/ramp-board'
LICENSE = 'BSD (3-clause)'
DOWNLOAD_URL = 'https://github.com/paris-saclay-cds/ramp-board'
PACKAGE_DATA = {'ramputils': [os.path.join('tests', 'data', 'config.yml')]}
INSTALL_REQUIRES = ['bcrypt']


if __name__ == "__main__":
    setup(
        name=DISTNAME,
        version=version,
        maintainer=MAINTAINER,
        include_package_data=True,
        maintainer_email=MAINTAINER_EMAIL,
        description=DESCRIPTION,
        license=LICENSE,
        url=URL,
        download_url=DOWNLOAD_URL,
        long_description=long_description,
        zip_safe=False,  # the package can run out of an .egg file
        classifiers=[
            'Intended Audience :: Science/Research',
            'Intended Audience :: Developers',
            'License :: OSI Approved',
            'Programming Language :: Python',
            'Topic :: Software Development',
            'Topic :: Scientific/Engineering',
            'Operating System :: Microsoft :: Windows',
            'Operating System :: POSIX',
            'Operating System :: Unix',
            'Operating System :: MacOS',
        ],
        platforms='any',
        packages=find_packages(),
        package_data=PACKAGE_DATA,
<<<<<<< HEAD
        entry_points={
            'console_scripts': ['utils = ramputils.cli:start']
        }
=======
        install_requires=INSTALL_REQUIRES,
>>>>>>> 613635b4
        )<|MERGE_RESOLUTION|>--- conflicted
+++ resolved
@@ -48,11 +48,8 @@
         platforms='any',
         packages=find_packages(),
         package_data=PACKAGE_DATA,
-<<<<<<< HEAD
         entry_points={
             'console_scripts': ['utils = ramputils.cli:start']
         }
-=======
         install_requires=INSTALL_REQUIRES,
->>>>>>> 613635b4
         )