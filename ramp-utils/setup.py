--- conflicted
+++ resolved
@@ -30,14 +30,9 @@
                'Operating System :: Unix',
                'Operating System :: MacOS',
                'Programming Language :: Python :: 3.6',
-<<<<<<< HEAD
                'Programming Language :: Python :: 3.7',
                'Programming Language :: Python :: 3.8']
-INSTALL_REQUIRES = ['click', 'pyyaml']
-=======
-               'Programming Language :: Python :: 3.7']
 INSTALL_REQUIRES = ['click', 'pandas', 'pyyaml']
->>>>>>> c1bc562e
 EXTRAS_REQUIRE = {
     'tests': ['pytest', 'pytest-cov'],
     'docs': ['sphinx', 'sphinx_rtd_theme', 'numpydoc']
