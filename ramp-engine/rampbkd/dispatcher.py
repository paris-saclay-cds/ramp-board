
import logging
import multiprocessing
import os
import sys
import time

PYTHON_MAJOR_VERSION = sys.version_info[0]
if PYTHON_MAJOR_VERSION >= 3:
    from queue import Queue
    from queue import LifoQueue
else:
    from Queue import Queue
    from Queue import LifoQueue

# from databoard.db_tools import get_submissions
from databoard.db_tools import get_submission_on_cv_folds
from databoard.db_tools import update_all_user_leaderboards
from databoard.db_tools import update_leaderboards
from databoard.db_tools import update_submission_on_cv_fold

from rampdb.tools.submission import get_submissions
<<<<<<< HEAD
from rampdb.tools.submission import get_submission_by_id
from rampdb.tools.submission import get_submission_state

from rampdb.tools.submission import set_bagged_scores
from rampdb.tools.submission import set_predictions
from rampdb.tools.submission import set_time
from rampdb.tools.submission import set_scores
from rampdb.tools.submission import set_submission_error_msg
=======
from rampdb.tools.submission import get_submission_state

from rampdb.tools.submission import set_predictions
from rampdb.tools.submission import set_time
from rampdb.tools.submission import set_scores
>>>>>>> 613635b4
from rampdb.tools.submission import set_submission_state

from rampdb.utils import session_scope

from ramputils import generate_worker_config

from .local import CondaEnvWorker

logger = logging.getLogger('DISPATCHER')


class Dispatcher(object):
    """Dispatcher which schedule workers and communicate with the database.

    The dispatcher uses two queues: a queue containing containing the workers
    which should be launched and a queue containing the workers which are being
    processed. The latter queue has a limited size defined by ``n_workers``.
    Note that these workers can run simultaneously.

    Parameters
    ----------
    config : dict,
        A RAMP configuration YAML file with information regarding the worker
        and the ramp event.
    worker : Worker, default=CondaEnvWorker
        The type of worker to launch. By default, we launch local worker which
        uses ``conda``.
    n_workers : int, default=1
        Maximum number of workers which can run submissions simultaneously.
    hunger_policy : {None, 'sleep', 'exit'}
        Policy to apply in case that there is no anymore workers to be
        processed:

        * if None: the dispatcher will work without interruption;
        * if 'sleep': the dispatcher will sleep for 5 seconds before to check
          for new submission;
        * if 'exit': the dispatcher will stop after collecting the results of
          the last submissions.
    """
    def __init__(self, config, worker=None, n_worker=1, hunger_policy=None):
        self.worker = CondaEnvWorker if worker is None else worker
        self.n_worker = (max(multiprocessing.cpu_count() + 1 + n_worker, 1)
                         if n_worker < 0 else n_worker)
        self.hunger_policy = hunger_policy
        # init the poison pill to kill the dispatcher
        self._poison_pill = False
        # create the different dispatcher queues
        self._awaiting_worker_queue = Queue()
        self._processing_worker_queue = LifoQueue(maxsize=self.n_worker)
        self._processed_submission_queue = Queue()
        # split the different configuration required
        self._database_config = config['sqlalchemy']
        self._ramp_config = config['ramp']
        self._worker_config = generate_worker_config(config)

    def fetch_from_db(self, session):
        """Fetch the submission from the database and create the workers."""
        submissions = get_submissions(session,
                                      self._ramp_config['event_name'],
                                      state='new')
        if not submissions:
            logger.info('No new submissions fetch from the database')
            return
        for submission_id, submission_name, _ in submissions:
            # do not train the sandbox submission
            submission = get_submission_by_id(session, submission_id)
            if not submission.is_not_sandbox:
                continue
            # create the worker
            worker = self.worker(self._worker_config, submission_name)
            set_submission_state(session, submission_id, 'sent_to_training')
            self._awaiting_worker_queue.put_nowait((worker, (submission_id,
                                                             submission_name)))
            logger.info('Submission {} added to the queue of submission to be '
                        'processed'.format(submission_name))

    def launch_workers(self, session):
        """Launch the awaiting workers if possible."""
        while (not self._processing_worker_queue.full() and
               not self._awaiting_worker_queue.empty()):
            worker, (submission_id, submission_name) = \
                self._awaiting_worker_queue.get()
            logger.info('Starting worker: {}'.format(worker))
            worker.setup()
            worker.launch_submission()
            set_submission_state(session, submission_id, 'training')
            self._processing_worker_queue.put_nowait(
                (worker, (submission_id, submission_name)))
            logger.info('Store the worker {} into the processing queue'
                        .format(worker))
        if self._processing_worker_queue.full():
            logger.info('The processing queue is full. Waiting for a worker to'
                        ' finish')

    def collect_result(self, session):
        """Collect result from processed workers."""
        try:
            workers, submissions = zip(
                *[self._processing_worker_queue.get()
                  for _ in range(self._processing_worker_queue.qsize())]
            )
        except ValueError:
            logger.info('No workers are currently waiting or processed.')
            if self.hunger_policy == 'sleep':
                time.sleep(5)
            elif self.hunger_policy == 'exit':
                self._poison_pill = True
            return
        for worker, (submission_id, submission_name) in zip(workers,
                                                            submissions):
            if worker.status == 'running':
                self._processing_worker_queue.put_nowait(
                    (worker, (submission_id, submission_name)))
                logger.info('Worker {} is still running'.format(worker))
                time.sleep(0)
            else:
                logger.info('Collecting results from worker {}'.format(worker))
                returncode, stderr = worker.collect_results()
                set_submission_state(
                    session, submission_id,
                    'tested' if not returncode else 'training_error'
                )
                set_submission_error_msg(session, submission_id, stderr)
                self._processed_submission_queue.put_nowait(
                    (submission_id, submission_name))
                worker.teardown()

    def update_database_results(self, session):
        """Update the database with the results of ramp_test_submission."""
        while not self._processed_submission_queue.empty():
            submission_id, submission_name = \
                self._processed_submission_queue.get_nowait()
            if 'error' in get_submission_state(session, submission_id):
<<<<<<< HEAD
                update_leaderboards(self._ramp_config['event_name'])
                update_all_user_leaderboards(self._ramp_config['event_name'])
=======
                # do not make any update in case of failed submission
>>>>>>> 613635b4
                logger.info('Skip update for {} due to failure during the '
                            'processing'.format(submission_name))
                continue
            logger.info('Update the results obtained on each fold for '
                        '{}'.format(submission_name))
            path_predictions = os.path.join(
                self._worker_config['predictions_dir'], submission_name
            )
            set_predictions(session, submission_id, path_predictions)
            set_time(session, submission_id, path_predictions)
            set_scores(session, submission_id, path_predictions)
<<<<<<< HEAD
            set_bagged_scores(session, submission_id, path_predictions)
=======
>>>>>>> 613635b4
            # TODO: test those two last functions
            update_leaderboards(self._ramp_config['event_name'])
            update_all_user_leaderboards(self._ramp_config['event_name'])
            set_submission_state(session, submission_id, 'scored')

    def launch(self):
        """Launch the dispatcher."""
        logger.info('Starting the RAMP dispatcher')
        with session_scope(self._database_config) as session:
            logger.info('Open a session to the database')
            try:
                while not self._poison_pill:
                    self.fetch_from_db(session)
                    self.launch_workers(session)
                    self.collect_result(session)
                    self.update_database_results(session)
            finally:
                # reset the submissions to 'new' in case of error or unfinished
                # training
                submissions = get_submissions(session,
                                              self._ramp_config['event_name'],
                                              state=None)
                for submission_id, _, _ in submissions:
                    submission_state = get_submission_state(session,
                                                            submission_id)
                    if submission_state == 'training':
                        set_submission_state(session, submission_id, 'new')
            logger.info('Dispatcher killed by the poison pill')<|MERGE_RESOLUTION|>--- conflicted
+++ resolved
@@ -20,7 +20,6 @@
 from databoard.db_tools import update_submission_on_cv_fold
 
 from rampdb.tools.submission import get_submissions
-<<<<<<< HEAD
 from rampdb.tools.submission import get_submission_by_id
 from rampdb.tools.submission import get_submission_state
 
@@ -29,13 +28,6 @@
 from rampdb.tools.submission import set_time
 from rampdb.tools.submission import set_scores
 from rampdb.tools.submission import set_submission_error_msg
-=======
-from rampdb.tools.submission import get_submission_state
-
-from rampdb.tools.submission import set_predictions
-from rampdb.tools.submission import set_time
-from rampdb.tools.submission import set_scores
->>>>>>> 613635b4
 from rampdb.tools.submission import set_submission_state
 
 from rampdb.utils import session_scope
@@ -44,7 +36,7 @@
 
 from .local import CondaEnvWorker
 
-logger = logging.getLogger('DISPATCHER')
+logger = logging.getLogger('RAMP-DISPATCHER')
 
 
 class Dispatcher(object):
@@ -169,12 +161,8 @@
             submission_id, submission_name = \
                 self._processed_submission_queue.get_nowait()
             if 'error' in get_submission_state(session, submission_id):
-<<<<<<< HEAD
                 update_leaderboards(self._ramp_config['event_name'])
                 update_all_user_leaderboards(self._ramp_config['event_name'])
-=======
-                # do not make any update in case of failed submission
->>>>>>> 613635b4
                 logger.info('Skip update for {} due to failure during the '
                             'processing'.format(submission_name))
                 continue
@@ -186,10 +174,7 @@
             set_predictions(session, submission_id, path_predictions)
             set_time(session, submission_id, path_predictions)
             set_scores(session, submission_id, path_predictions)
-<<<<<<< HEAD
             set_bagged_scores(session, submission_id, path_predictions)
-=======
->>>>>>> 613635b4
             # TODO: test those two last functions
             update_leaderboards(self._ramp_config['event_name'])
             update_all_user_leaderboards(self._ramp_config['event_name'])
