--- conflicted
+++ resolved
@@ -18,19 +18,13 @@
 
 
 @main.command()
-<<<<<<< HEAD
-@click.option("--config", default='config.yml',
+@click.option("--config", default='config.yml', show_default=True,
               help='Configuration file in YAML format containing the database '
               'information.')
-@click.option("--event-config", default='config.yml',
+@click.option("--event-config", show_default=True,
               help='Configuration file in YAML format containing the RAMP '
               'event information.')
 @click.option('--worker-type', default='CondaEnvWorker',
-=======
-@click.option("--config", default='config.yml', show_default=True,
-              help='Configuration file in YAML format')
-@click.option('--worker-type', default='CondaEnvWorker', show_default=True,
->>>>>>> 51a26636
               help='Type of worker to use')
 @click.option('--n-worker', default=-1, show_default=True,
               help='Number of worker to start in parallel')
