import json
import logging
import os
import shutil
import subprocess
from datetime import datetime

from .base import BaseWorker, _get_traceback

logger = logging.getLogger('RAMP-WORKER')


class CondaEnvWorker(BaseWorker):
    """Local worker which uses conda environment to dispatch submission.

    Parameters
    ----------
    config : dict
        Configuration dictionary to set the worker. The following parameter
        should be set:

        * 'conda_env': the name of the conda environment to use. If not
          specified, the base environment will be used.
        * 'kit_dir': path to the directory of the RAMP kit;
        * 'data_dir': path to the directory of the data;
        * 'submissions_dir': path to the directory containing the
          submissions;
        * `logs_dir`: path to the directory where the log of the
          submission will be stored;
        * `predictions_dir`: path to the directory where the
          predictions of the submission will be stored.
        * 'timeout': timeout after a given number of seconds when
          running the worker. If not provided, a default of 7200
          is used.
    submission : str
        Name of the RAMP submission to be handle by the worker.

    Attributes
    ----------
    status : str
        The status of the worker. It should be one of the following state:

            * 'initialized': the worker has been instanciated.
            * 'setup': the worker has been set up.
            * 'running': the worker is training the submission.
            * 'finished': the worker finished to train the submission.
            * 'collected': the results of the training have been collected.
    """
    def __init__(self, config, submission):
        super().__init__(config=config, submission=submission)

    def setup(self):
        """Set up the worker.

        The worker will find the path to the conda environment to use using
        the configuration passed when instantiating the worker.
        """
        # sanity check for the configuration variable
        for required_param in ('kit_dir', 'data_dir', 'submissions_dir',
                               'logs_dir', 'predictions_dir'):
            self._check_config_name(self.config, required_param)
        # find the path to the conda environment
        env_name = self.config.get('conda_env', 'base')
        proc = subprocess.Popen(
            ["conda", "info", "--envs", "--json"],
            stdout=subprocess.PIPE,
            stderr=subprocess.STDOUT
        )
        stdout, _ = proc.communicate()
        conda_info = json.loads(stdout)

        if env_name == 'base':
            self._python_bin_path = os.path.join(conda_info['envs'][0], 'bin')
        else:
            envs_path = conda_info['envs'][1:]
            if not envs_path:
                raise ValueError('Only the conda base environment exist. You '
                                 'need to create the "{}" conda environment '
                                 'to use it.'.format(env_name))
            is_env_found = False
            for env in envs_path:
                if env_name == os.path.split(env)[-1]:
                    is_env_found = True
                    self._python_bin_path = os.path.join(env, 'bin')
                    break
            if not is_env_found:
                raise ValueError('The specified conda environment {} does not '
                                 'exist. You need to create it.'
                                 .format(env_name))
            super().setup()

    def teardown(self):
        """Remove the predictions stores within the submission."""
        if self.status != 'collected':
            raise ValueError("Collect the results before to kill the worker.")
        output_training_dir = os.path.join(self.config['kit_dir'],
                                           'submissions', self.submission,
                                           'training_output')
        if os.path.exists(output_training_dir):
            shutil.rmtree(output_training_dir)
        super().teardown()

    def _is_submission_finished(self):
        """Status of the submission.

        The submission was launched in a subprocess. Calling ``poll()`` will
        indicate the status of this subprocess.
        """
        return False if self._proc.poll() is None else True

    def check_timeout(self):
        """Check the submission for timeout."""
        if not hasattr(self, "_start_date"):
            return
        dt = (datetime.utcnow() - self._start_date).total_seconds()
        if dt > self.timeout:
            self._proc.kill()
            self.status = "timeout"
            return True

    @property
    def timeout(self):
        return self.config.get('timeout', 7200)

    def launch_submission(self):
        """Launch the submission.

        Basically, it comes to run ``ramp_test_submission`` using the conda
        environment given in the configuration. The submission is launched in
        a subprocess to free to not lock the Python main process.
        """
        cmd_ramp = os.path.join(self._python_bin_path, 'ramp_test_submission')
        if self.status == 'running':
            raise ValueError('Wait that the submission is processed before to '
                             'launch a new one.')
        self._log_dir = os.path.join(self.config['logs_dir'],
                                     self.submission)
        if not os.path.exists(self._log_dir):
            os.makedirs(self._log_dir)
        self._log_file = open(os.path.join(self._log_dir, 'log'), 'wb+')
        self._proc = subprocess.Popen(
            [cmd_ramp,
             '--submission', self.submission,
             '--ramp_kit_dir', self.config['kit_dir'],
             '--ramp_data_dir', self.config['data_dir'],
             '--ramp_submission_dir', self.config['submissions_dir'],
             '--save-y-preds'],
            stdout=self._log_file,
            stderr=subprocess.STDOUT
        )
        super().launch_submission()
        self._start_date = datetime.utcnow()

    def collect_results(self):
        """Collect the results after that the submission is completed.

        Be aware that calling ``collect_results()`` before that the submission
        finished will lock the Python main process awaiting for the submission
        to be processed. Use ``worker.status`` to know the status of the worker
        beforehand.
        """
        super().collect_results()
<<<<<<< HEAD
        if self.status == 'finished' or self.status == 'running':
            self._log_file.close()
            with open(os.path.join(self._log_dir, 'log'), 'rb') as f:
                log_output = f.read()
            print(log_output.decode('utf-8'))
            error_msg = _get_traceback(log_output.decode('utf-8'))
=======
        if self.status in ['finished', 'running', 'timeout']:
            # communicate() will wait for the process to be completed
            stdout, stderr = self._proc.communicate()
            # combining stderr and stdout as errors might be piped to either
            # (see https://github.com/paris-saclay-cds/ramp-board/issues/179)
            # and extracting the error message from combined log
            log_output = stdout + b'\n\n' + stderr
            error_msg = _get_traceback(log_output.decode('utf-8'))
            if self.status == 'timeout':
                error_msg += ('\nWorker killed due to timeout after '
                              '{}s.'.format(self.timeout))
            # write the log into the disk
            log_dir = os.path.join(self.config['logs_dir'],
                                   self.submission)
            if not os.path.exists(log_dir):
                os.makedirs(log_dir)
            with open(os.path.join(log_dir, 'log'), 'wb+') as f:
                f.write(log_output)
>>>>>>> 93e96a28
            # copy the predictions into the disk
            # no need to create the directory, it will be handle by copytree
            pred_dir = os.path.join(self.config['predictions_dir'],
                                    self.submission)
            output_training_dir = os.path.join(
                self.config['submissions_dir'], self.submission,
                'training_output')
            if os.path.exists(pred_dir):
                shutil.rmtree(pred_dir)
            shutil.copytree(output_training_dir, pred_dir)
            if self.status == 'timeout':
                returncode = 124
            else:
                returncode = self._proc.returncode
            self.status = 'collected'
            return (returncode, error_msg)<|MERGE_RESOLUTION|>--- conflicted
+++ resolved
@@ -133,8 +133,7 @@
         if self.status == 'running':
             raise ValueError('Wait that the submission is processed before to '
                              'launch a new one.')
-        self._log_dir = os.path.join(self.config['logs_dir'],
-                                     self.submission)
+        self._log_dir = os.path.join(self.config['logs_dir'], self.submission)
         if not os.path.exists(self._log_dir):
             os.makedirs(self._log_dir)
         self._log_file = open(os.path.join(self._log_dir, 'log'), 'wb+')
@@ -146,7 +145,7 @@
              '--ramp_submission_dir', self.config['submissions_dir'],
              '--save-y-preds'],
             stdout=self._log_file,
-            stderr=subprocess.STDOUT
+            stderr=None,
         )
         super().launch_submission()
         self._start_date = datetime.utcnow()
@@ -160,37 +159,21 @@
         beforehand.
         """
         super().collect_results()
-<<<<<<< HEAD
-        if self.status == 'finished' or self.status == 'running':
+        if self.status in ['finished', 'running', 'timeout']:
+            # communicate() will wait for the process to be completed
+            self._proc.communicate()
             self._log_file.close()
             with open(os.path.join(self._log_dir, 'log'), 'rb') as f:
                 log_output = f.read()
-            print(log_output.decode('utf-8'))
-            error_msg = _get_traceback(log_output.decode('utf-8'))
-=======
-        if self.status in ['finished', 'running', 'timeout']:
-            # communicate() will wait for the process to be completed
-            stdout, stderr = self._proc.communicate()
-            # combining stderr and stdout as errors might be piped to either
-            # (see https://github.com/paris-saclay-cds/ramp-board/issues/179)
-            # and extracting the error message from combined log
-            log_output = stdout + b'\n\n' + stderr
             error_msg = _get_traceback(log_output.decode('utf-8'))
             if self.status == 'timeout':
-                error_msg += ('\nWorker killed due to timeout after '
-                              '{}s.'.format(self.timeout))
-            # write the log into the disk
-            log_dir = os.path.join(self.config['logs_dir'],
-                                   self.submission)
-            if not os.path.exists(log_dir):
-                os.makedirs(log_dir)
-            with open(os.path.join(log_dir, 'log'), 'wb+') as f:
-                f.write(log_output)
->>>>>>> 93e96a28
+                error_msg += ('\nWorker killed due to timeout after {}s.'
+                              .format(self.timeout))
             # copy the predictions into the disk
             # no need to create the directory, it will be handle by copytree
-            pred_dir = os.path.join(self.config['predictions_dir'],
-                                    self.submission)
+            pred_dir = os.path.join(
+                self.config['predictions_dir'], self.submission
+            )
             output_training_dir = os.path.join(
                 self.config['submissions_dir'], self.submission,
                 'training_output')
