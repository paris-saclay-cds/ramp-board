"""
For testing the Amazon worker locally, you need to:
copy the _config.yml file and rename it config.yml, then update it using the
credentials to interact with Amazon

"""
import botocore
import logging
import os
import shutil

import pytest

from ramp_database.tools.submission import get_submissions
from ramp_engine.aws.api import launch_ec2_instances
from ramp_engine import Dispatcher, AWSWorker
from ramp_engine.aws.api import launch_ec2_instances
from ramp_utils import generate_worker_config, read_config
from ramp_utils.testing import database_config_template
from ramp_utils.testing import ramp_config_template

from .test_dispatcher import session_toy  # noqa

from unittest import mock

HERE = os.path.dirname(__file__)


logging.basicConfig(
    level=logging.INFO,
    format='%(asctime)s - %(name)s - %(levelname)s - %(message)s',
    datefmt='%Y-%m-%d %H:%M:%S')


def add_empty_dir(dir_name):
    if not os.path.exists(dir_name):
        os.mkdir(dir_name)


@pytest.mark.parametrize(
<<<<<<< HEAD
    "use_spot_instance",
    [None, True, False]
    )
@mock.patch("boto3.session.Session")
def test_launch_ec2_instances(boto_session_cls, use_spot_instance):
    ''' 'use_spot_instance' settings run through if True or False'''
    # dummy mock session
=======
    'aws_msg_type, result_none, log_msg',
    [('max_spot', True, 'MaxSpotInstanceCountExceeded'),
     ('unhandled', True, 'this is temporary message'),
     ('correct', False, 'Spot instance request fulfilled')
     ]
)
# set shorter waiting time than in the actual settings
@mock.patch("ramp_engine.aws.api.WAIT_MINUTES", 0.03)
@mock.patch("ramp_engine.aws.api.MAX_TRIES_TO_CONNECT", 4)
@mock.patch("boto3.session.Session")
def test_creating_instances(boto_session_cls, caplog,
                            aws_msg_type, result_none, log_msg):
    ''' test launching more instances than limit on AWS enabled'''
    # info: caplog is a pytest fixture to collect logging info
    # dummy mock session of AWS
>>>>>>> 4ac7ce02
    session = boto_session_cls.return_value
    client = session.client.return_value
    describe_images = client.describe_images
    images = {"Images": [{"ImageId": 1}]}
    describe_images.return_value = images
<<<<<<< HEAD
    config = read_config(os.path.join(HERE, '_config.yml'))

    config['worker']['use_spot_instance'] = use_spot_instance
    launch_ec2_instances(config['worker'])
=======

    error = {
        "ClientError": {
            "Code": "Max spot instance count exceeded"
        }
    }
    config = read_config(os.path.join(HERE, '_config.yml'))
    config['worker']['use_spot_instance'] = True
    request_spot_instances = client.request_spot_instances

    error_max_instances = botocore.exceptions.ClientError(
        error, "MaxSpotInstanceCountExceeded")
    error_unhandled = botocore.exceptions.ParamValidationError(
        report='this is temporary message')
    correct_response = {'SpotInstanceRequests':
                        [{'SpotInstanceRequestId': ['temp']}]
                        }

    if aws_msg_type == 'max_spot':
        aws_response = [error_max_instances, error_max_instances,
                        error_max_instances, error_max_instances]
    elif aws_msg_type == 'unhandled':
        aws_response = [error_unhandled, error_unhandled]
    elif aws_msg_type == 'correct':
        aws_response = [error_max_instances, correct_response]

    request_spot_instances.side_effect = aws_response
    instance, = launch_ec2_instances(config['worker'])
    assert (instance is None) == result_none
    assert log_msg in caplog.text
>>>>>>> 4ac7ce02


def test_aws_worker():
    if not os.path.isfile(os.path.join(HERE, 'config.yml')):
        pytest.skip("Only for local tests for now")

    ramp_kit_dir = os.path.join(HERE, 'kits', 'iris')

    # make sure predictio and log dirs exist, if not, add them
    add_empty_dir(os.path.join(ramp_kit_dir, 'predictions'))
    add_empty_dir(os.path.join(ramp_kit_dir, 'logs'))

    # if the prediction / log files are still there, remove them
    for subdir in os.listdir(os.path.join(ramp_kit_dir, 'predictions')):
        if os.path.isdir(subdir):
            shutil.rmtree(subdir)
    for subdir in os.listdir(os.path.join(ramp_kit_dir, 'logs')):
        if os.path.isdir(subdir):
            shutil.rmtree(subdir)

    config = read_config(os.path.join(HERE, 'config.yml'))
    worker_config = generate_worker_config(config)
    worker = AWSWorker(worker_config, submission='starting_kit_local')
    worker.setup()
    assert worker.status == 'setup'
    worker.launch_submission()
    assert worker.status in ('running', 'finished')
    worker.collect_results()
    assert worker.status == 'collected'
    assert os.path.isdir(os.path.join(
        ramp_kit_dir, 'predictions', 'starting_kit_local', 'fold_0'))
    assert os.path.isfile(os.path.join(
        ramp_kit_dir, 'logs', 'starting_kit_local', 'log'))

    worker.teardown()
    assert worker.status == 'killed'


def test_aws_dispatcher(session_toy):  # noqa
    # copy of test_integration_dispatcher but with AWS
    if not os.path.isfile(os.path.join(HERE, 'config.yml')):
        pytest.skip("Only for local tests for now")

    config = read_config(database_config_template())
    event_config = ramp_config_template()
    event_config = read_config(event_config)

    # patch the event_config to match local config.yml for AWS
    aws_event_config = read_config(os.path.join(HERE, 'config.yml'))
    event_config['worker'] = aws_event_config['worker']

    dispatcher = Dispatcher(
        config=config, event_config=event_config, worker=AWSWorker,
        n_workers=-1, hunger_policy='exit'
    )
    dispatcher.launch()

    # the iris kit contain a submission which should fail for each user
    submission = get_submissions(
        session_toy, event_config['ramp']['event_name'], 'training_error'
    )
    assert len(submission) == 2<|MERGE_RESOLUTION|>--- conflicted
+++ resolved
@@ -14,7 +14,6 @@
 from ramp_database.tools.submission import get_submissions
 from ramp_engine.aws.api import launch_ec2_instances
 from ramp_engine import Dispatcher, AWSWorker
-from ramp_engine.aws.api import launch_ec2_instances
 from ramp_utils import generate_worker_config, read_config
 from ramp_utils.testing import database_config_template
 from ramp_utils.testing import ramp_config_template
@@ -38,7 +37,6 @@
 
 
 @pytest.mark.parametrize(
-<<<<<<< HEAD
     "use_spot_instance",
     [None, True, False]
     )
@@ -46,7 +44,18 @@
 def test_launch_ec2_instances(boto_session_cls, use_spot_instance):
     ''' 'use_spot_instance' settings run through if True or False'''
     # dummy mock session
-=======
+    session = boto_session_cls.return_value
+    client = session.client.return_value
+    describe_images = client.describe_images
+    images = {"Images": [{"ImageId": 1}]}
+    describe_images.return_value = images
+    config = read_config(os.path.join(HERE, '_config.yml'))
+
+    config['worker']['use_spot_instance'] = use_spot_instance
+    launch_ec2_instances(config['worker'])
+
+
+@pytest.mark.parametrize(
     'aws_msg_type, result_none, log_msg',
     [('max_spot', True, 'MaxSpotInstanceCountExceeded'),
      ('unhandled', True, 'this is temporary message'),
@@ -62,18 +71,11 @@
     ''' test launching more instances than limit on AWS enabled'''
     # info: caplog is a pytest fixture to collect logging info
     # dummy mock session of AWS
->>>>>>> 4ac7ce02
     session = boto_session_cls.return_value
     client = session.client.return_value
     describe_images = client.describe_images
     images = {"Images": [{"ImageId": 1}]}
     describe_images.return_value = images
-<<<<<<< HEAD
-    config = read_config(os.path.join(HERE, '_config.yml'))
-
-    config['worker']['use_spot_instance'] = use_spot_instance
-    launch_ec2_instances(config['worker'])
-=======
 
     error = {
         "ClientError": {
@@ -104,7 +106,6 @@
     instance, = launch_ec2_instances(config['worker'])
     assert (instance is None) == result_none
     assert log_msg in caplog.text
->>>>>>> 4ac7ce02
 
 
 def test_aws_worker():
