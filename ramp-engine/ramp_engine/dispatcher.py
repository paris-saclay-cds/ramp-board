import logging
import multiprocessing
import numbers
import os
import time

from queue import Queue
from queue import LifoQueue

from ramp_database.tools.submission import get_submissions
from ramp_database.tools.submission import get_submission_by_id
from ramp_database.tools.submission import get_submission_state

from ramp_database.tools.submission import set_bagged_scores
from ramp_database.tools.submission import set_predictions
from ramp_database.tools.submission import set_time
from ramp_database.tools.submission import set_scores
from ramp_database.tools.submission import set_submission_error_msg
from ramp_database.tools.submission import set_submission_state

from ramp_database.tools.leaderboard import update_all_user_leaderboards
from ramp_database.tools.leaderboard import update_leaderboards

from ramp_database.utils import session_scope

from ramp_utils import generate_ramp_config
from ramp_utils import generate_worker_config
from ramp_utils import read_config

from .local import CondaEnvWorker

logger = logging.getLogger('RAMP-DISPATCHER')


class Dispatcher:
    """Dispatcher which schedule workers and communicate with the database.

    The dispatcher uses two queues: a queue containing containing the workers
    which should be launched and a queue containing the workers which are being
    processed. The latter queue has a limited size defined by ``n_workers``.
    Note that these workers can run simultaneously.

    Parameters
    ----------
    config : dict or str
        A configuration YAML file containing the inforation about the database.
    event_config : dict or str
        A RAMP configuration YAML file with information regarding the worker
        and the ramp event.
    worker : Worker, default=CondaEnvWorker
        The type of worker to launch. By default, we launch local worker which
        uses ``conda``.
    n_workers : int, default=1
        Maximum number of workers which can run submissions simultaneously.
    n_threads : None or int
        The number of threads that each worker can use. By default, there is no
        limit imposed.
    hunger_policy : {None, 'sleep', 'exit'}
        Policy to apply in case that there is no anymore workers to be
        processed:

        * if None: the dispatcher will work without interruption;
        * if 'sleep': the dispatcher will sleep for 5 seconds before to check
          for new submission;
        * if 'exit': the dispatcher will stop after collecting the results of
          the last submissions.
    """
    def __init__(self, config, event_config, worker=None, n_workers=1,
                 n_threads=None, hunger_policy=None):
        self.worker = CondaEnvWorker if worker is None else worker
        self.n_workers = (max(multiprocessing.cpu_count() + 1 + n_workers, 1)
                          if n_workers < 0 else n_workers)
        self.hunger_policy = hunger_policy
        # init the poison pill to kill the dispatcher
        self._poison_pill = False
        # create the different dispatcher queues
        self._awaiting_worker_queue = Queue()
        self._processing_worker_queue = LifoQueue(maxsize=self.n_workers)
        self._processed_submission_queue = Queue()
        # split the different configuration required
        if (isinstance(config, str) and
                isinstance(event_config, str)):
            self._database_config = read_config(config,
                                                filter_section='sqlalchemy')
            self._ramp_config = generate_ramp_config(event_config, config)
        else:
            self._database_config = config['sqlalchemy']
            self._ramp_config = event_config['ramp']
        self._worker_config = generate_worker_config(event_config, config)
        # set the number of threads for openmp, openblas, and mkl
        self.n_threads = n_threads
        if self.n_threads is not None:
            if not isinstance(self.n_threads, numbers.Integral):
                raise TypeError(
                    "The parameter 'n_threads' should be a positive integer. "
                    "Got {} instead.".format(repr(self.n_threads))
                    )
            for lib in ('OMP', 'MKL', 'OPENBLAS'):
                os.environ[lib + '_NUM_THREADS'] = str(self.n_threads)

    def fetch_from_db(self, session):
        """Fetch the submission from the database and create the workers."""
        submissions = get_submissions(session,
                                      self._ramp_config['event_name'],
                                      state='new')
        if not submissions:
            logger.info('No new submissions fetch from the database')
            return
        for submission_id, submission_name, _ in submissions:
            # do not train the sandbox submission
            submission = get_submission_by_id(session, submission_id)
            if not submission.is_not_sandbox:
                continue
            # create the worker
            worker = self.worker(self._worker_config, submission_name)
            set_submission_state(session, submission_id, 'sent_to_training')
            self._awaiting_worker_queue.put_nowait((worker, (submission_id,
                                                             submission_name)))
            logger.info('Submission {} added to the queue of submission to be '
                        'processed'.format(submission_name))

    def launch_workers(self, session):
        """Launch the awaiting workers if possible."""
        while (not self._processing_worker_queue.full() and
               not self._awaiting_worker_queue.empty()):
            worker, (submission_id, submission_name) = \
                self._awaiting_worker_queue.get()
            logger.info('Starting worker: {}'.format(worker))
            worker.setup()
            worker.launch_submission()
            set_submission_state(session, submission_id, 'training')
            self._processing_worker_queue.put_nowait(
                (worker, (submission_id, submission_name)))
            logger.info('Store the worker {} into the processing queue'
                        .format(worker))
        if self._processing_worker_queue.full():
            logger.info('The processing queue is full. Waiting for a worker to'
                        ' finish')

    def collect_result(self, session):
        """Collect result from processed workers."""
        try:
            workers, submissions = zip(
                *[self._processing_worker_queue.get()
                  for _ in range(self._processing_worker_queue.qsize())]
            )
        except ValueError:
            logger.info('No workers are currently waiting or processed.')
            if self.hunger_policy == 'sleep':
                time.sleep(5)
            elif self.hunger_policy == 'exit':
                self._poison_pill = True
            return
        for worker, (submission_id, submission_name) in zip(workers,
                                                            submissions):
            if worker.status == 'running':
                self._processing_worker_queue.put_nowait(
                    (worker, (submission_id, submission_name)))
                logger.info('Worker {} is still running'.format(worker))
                time.sleep(0)
            else:
                logger.info('Collecting results from worker {}'.format(worker))
                returncode, stderr = worker.collect_results()
                set_submission_state(
                    session, submission_id,
                    'tested' if not returncode else 'training_error'
                )
                set_submission_error_msg(session, submission_id, stderr)
                self._processed_submission_queue.put_nowait(
                    (submission_id, submission_name))
                worker.teardown()

    def update_database_results(self, session):
        """Update the database with the results of ramp_test_submission."""
<<<<<<< HEAD
        is_update_leaderboards = False
        while not self._processed_submission_queue.empty():
            is_update_leaderboards = True
            submission_id, submission_name = \
                self._processed_submission_queue.get_nowait()
            if 'error' in get_submission_state(session, submission_id):
                logger.info('Skip update for {} due to failure during the '
                            'processing'.format(submission_name))
=======
        make_update_leaderboard = False
        while not self._processed_submission_queue.empty():
            make_update_leaderboard = True
            submission_id, submission_name = \
                self._processed_submission_queue.get_nowait()
            if 'error' in get_submission_state(session, submission_id):
>>>>>>> c8f64233
                continue
            logger.info('Write info in data base for submission {}'
                        .format(submission_name))
            path_predictions = os.path.join(
                self._worker_config['predictions_dir'], submission_name
            )
            logger.info('Setting predictions')
            set_predictions(session, submission_id, path_predictions)
            logger.info('Setting scores')
            set_scores(session, submission_id, path_predictions)
            logger.info('Setting timing information')
            set_time(session, submission_id, path_predictions)
            set_bagged_scores(session, submission_id, path_predictions)
            set_submission_state(session, submission_id, 'scored')
<<<<<<< HEAD
        # We only update leaderboards once, in case there are multiple
        # submissions processed
        if is_update_leaderboards:
            logger.info('Updating leaderboards')
=======

        if make_update_leaderboard:
            logger.info('Update all leaderboards')
>>>>>>> c8f64233
            update_leaderboards(session, self._ramp_config['event_name'])
            logger.info('Updating user leaderboards')
            update_all_user_leaderboards(
                session, self._ramp_config['event_name'])

    def launch(self):
        """Launch the dispatcher."""
        logger.info('Starting the RAMP dispatcher')
        with session_scope(self._database_config) as session:
            logger.info('Open a session to the database')
            try:
                while not self._poison_pill:
                    self.fetch_from_db(session)
                    self.launch_workers(session)
                    self.collect_result(session)
                    self.update_database_results(session)
            finally:
                # reset the submissions to 'new' in case of error or unfinished
                # training
                submissions = get_submissions(session,
                                              self._ramp_config['event_name'],
                                              state=None)
                for submission_id, _, _ in submissions:
                    submission_state = get_submission_state(session,
                                                            submission_id)
                    if submission_state in ('training', 'send_to_training'):
                        set_submission_state(session, submission_id, 'new')
            logger.info('Dispatcher killed by the poison pill')<|MERGE_RESOLUTION|>--- conflicted
+++ resolved
@@ -172,23 +172,12 @@
 
     def update_database_results(self, session):
         """Update the database with the results of ramp_test_submission."""
-<<<<<<< HEAD
-        is_update_leaderboards = False
-        while not self._processed_submission_queue.empty():
-            is_update_leaderboards = True
-            submission_id, submission_name = \
-                self._processed_submission_queue.get_nowait()
-            if 'error' in get_submission_state(session, submission_id):
-                logger.info('Skip update for {} due to failure during the '
-                            'processing'.format(submission_name))
-=======
         make_update_leaderboard = False
         while not self._processed_submission_queue.empty():
             make_update_leaderboard = True
             submission_id, submission_name = \
                 self._processed_submission_queue.get_nowait()
             if 'error' in get_submission_state(session, submission_id):
->>>>>>> c8f64233
                 continue
             logger.info('Write info in data base for submission {}'
                         .format(submission_name))
@@ -203,16 +192,10 @@
             set_time(session, submission_id, path_predictions)
             set_bagged_scores(session, submission_id, path_predictions)
             set_submission_state(session, submission_id, 'scored')
-<<<<<<< HEAD
         # We only update leaderboards once, in case there are multiple
         # submissions processed
-        if is_update_leaderboards:
-            logger.info('Updating leaderboards')
-=======
-
         if make_update_leaderboard:
             logger.info('Update all leaderboards')
->>>>>>> c8f64233
             update_leaderboards(session, self._ramp_config['event_name'])
             logger.info('Updating user leaderboards')
             update_all_user_leaderboards(
