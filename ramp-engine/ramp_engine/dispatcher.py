--- conflicted
+++ resolved
@@ -168,13 +168,11 @@
                 worker.status = 'error'
             if worker.status == 'error':
                 set_submission_state(session, submission_id, 'checking_error')
-<<<<<<< HEAD
                 worker.teardown()  # kill the worker
                 self._logger.info(
-                            f'Worker {worker} killed due to an error '
-                            f'during training'
-                        )
-=======
+                    f'Worker {worker} killed due to an error '
+                    f'during training'
+                )
                 stderr = ("There was a problem with sending your submission"
                           " for training. This problem is on RAMP side"
                           " and most likely it is not related to your"
@@ -184,7 +182,6 @@
                           " Else, please contact the event organizers."
                           )
                 set_submission_error_msg(session, submission_id, stderr)
->>>>>>> 75e26554
                 continue
             set_submission_state(session, submission_id, 'training')
             submission = get_submission_by_id(session, submission_id)
