# This environment installed only the required packages for testing the
# iris ramp-kit
name: ramp-iris
dependencies:
  - numpy
  - scikit-learn
  - pandas
  - pip:
<<<<<<< HEAD
    - git+https://github.com/kegl/ramp-workflow@decoupled_cv
=======
    - git+https://github.com/kegl/ramp-workflow@advanced
>>>>>>> 27eec800
<|MERGE_RESOLUTION|>--- conflicted
+++ resolved
@@ -6,8 +6,4 @@
   - scikit-learn
   - pandas
   - pip:
-<<<<<<< HEAD
-    - git+https://github.com/kegl/ramp-workflow@decoupled_cv
-=======
-    - git+https://github.com/kegl/ramp-workflow@advanced
->>>>>>> 27eec800
+    - git+https://github.com/kegl/ramp-workflow@advanced