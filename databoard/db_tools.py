--- conflicted
+++ resolved
@@ -212,10 +212,6 @@
     add_workflow is called by add_problem, taking the workflow to add
     from the problem.py file of the starting kit.
     """
-<<<<<<< HEAD
-=======
-
->>>>>>> 9acbfa19
     # name is the name of the workflow *Class*, not the module
     workflow_name = type(workflow_object).__name__
     workflow_element_names = workflow_object.element_names
@@ -384,9 +380,6 @@
             event=event, score_type_object=score_type)
         db.session.add(event_score_type)
     event.official_score_name = score_types[0].name
-<<<<<<< HEAD
-<<<<<<< HEAD
-<<<<<<< HEAD
     db.session.commit()
 
 
@@ -427,8 +420,6 @@
         problem_keyword = ProblemKeyword(
             problem=problem, keyword=keyword, description=description)
         db.session.add(problem_keyword)
-=======
->>>>>>> 9acbfa19
     db.session.commit()
 
 
