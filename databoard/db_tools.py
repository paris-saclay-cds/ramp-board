import datetime
import imp
import logging
import os
import shutil
import time
import timeit

import numpy as np
import pandas as pd
# temporary fix for importing torch before sklearn
# import torch  # noqa
from sklearn.externals.joblib import Parallel, delayed
from sklearn.utils.validation import assert_all_finite
from sqlalchemy.exc import IntegrityError
from sqlalchemy.orm.exc import NoResultFound

<<<<<<< HEAD
from rampdb.model import (CVFold, DetachedSubmissionOnCVFold,
                          DuplicateSubmissionError, Event, EventAdmin,
                          EventScoreType, EventTeam, Extension, Keyword,
                          MissingExtensionError, MissingSubmissionFileError,
                          NameClashError, Problem, ProblemKeyword, Submission,
                          SubmissionFile, SubmissionFileType,
                          SubmissionFileTypeExtension, SubmissionOnCVFold,
                          SubmissionSimilarity, Team, TooEarlySubmissionError,
                          User, UserInteraction, Workflow, WorkflowElement,
                          WorkflowElementType, _get_score_cv_bags,
                          combine_predictions_list)
from rampdb.tools import (get_active_user_event_team,
                          get_next_best_single_fold, get_team_members,
                          get_user_event_teams)

from . import app, db, ramp_config, ramp_data_path, ramp_kits_path
=======
from . import app, db, ramp_config, ramp_kits_path
from .model import (CVFold, DetachedSubmissionOnCVFold,
                    DuplicateSubmissionError, Event, EventAdmin,
                    EventScoreType, EventTeam, Extension, Keyword,
                    MissingExtensionError, MissingSubmissionFileError,
                    NameClashError, Problem, ProblemKeyword, Submission,
                    SubmissionFile, SubmissionFileType,
                    SubmissionFileTypeExtension, SubmissionOnCVFold,
                    SubmissionSimilarity, Team, TooEarlySubmissionError, User,
                    UserInteraction, Workflow, WorkflowElement,
                    WorkflowElementType)
>>>>>>> 8aa3ff5c
from .utils import (date_time_format, get_hashed_password, remove_non_ascii,
                    send_mail, table_format, encode_string)

logger = logging.getLogger('databoard')
pd.set_option('display.max_colwidth', -1)  # cause to_html truncates the output


def get_team_members(team):
    # This works only if no team mergers. The commented code below
    # is general but slow.
    yield team.admin
    # if team.initiator is not None:
    #     # "yield from" in Python 3.3
    #     for member in get_team_members(team.initiator):
    #         yield member
    #     for member in get_team_members(team.acceptor):
    #         yield member
    # else:
    #     yield team.admin


# def get_user_teams(user):
#     # This works only if no team mergers. The commented code below
#     # is general but slow.
#     team = Team.query.filter_by(name=user.name).one()
#     yield team
#     # teams = Team.query.all()
#     # for team in teams:
#     #     if user in get_team_members(team):
#     #         yield team


def get_user_event_teams(event_name, user_name):
    # This works only if no team mergers. The commented code below
    # is general but slow.
    event = Event.query.filter_by(name=event_name).one()
    team = Team.query.filter_by(name=user_name).one()
    event_team = EventTeam.query.filter_by(
        event=event, team=team).one_or_none()
    if event_team is not None:
        yield event_team
    # event = Event.query.filter_by(name=event_name).one()
    # user = User.query.filter_by(name=user_name).one()
    # event_teams = EventTeam.query.filter_by(event=event).all()
    # for event_team in event_teams:
    #     if user in get_team_members(event_team.team):
    #         yield event_team


# def get_n_user_teams(user):
#     return len(get_user_teams(user))


def get_active_user_event_team(event, user):
    # There should always be an active user team, if not, throw an exception
    # The current code works only if each user admins a single team.
    event_team = EventTeam.query.filter_by(
        event=event, team=user.admined_teams[0]).one_or_none()
    return event_team

    # This below works for the general case with teams with more than
    # on members but it is slow, eg in constructing user interactions
    # event_teams = EventTeam.query.filter_by(event=event).all()
    # for event_team in event_teams:
    #     if user in get_team_members(event_team.team) and
    #             event_team.is_active:
    #         return event_team


def combine_predictions_list(predictions_list, index_list=None):
    """Combine predictions in predictions_list[index_list].

    By taking the mean of their get_combineable_predictions views.

    E.g. for regression it is the actual
    predictions, and for classification it is the probability array (which
    should be calibrated if we want the best performance). Called both for
    combining one submission on cv folds (a single model that is trained on
    different folds) and several models on a single fold.
    Called by
    _get_bagging_score : which combines bags of the same model, trained on
        different folds, on the heldout test set
    _get_cv_bagging_score : which combines cv-bags of the same model, trained
        on different folds, on the training set
    get_next_best_single_fold : which does one step of the greedy forward
        selection (of different models) on a single fold
    _get_combined_predictions_single_fold : which does the full loop of greedy
        forward selection (of different models), until improvement, on a single
        fold
    _get_combined_test_predictions_single_fold : which computes the combination
        (constructed on the cv valid set) on the holdout test set, on a single
        fold
    _get_combined_test_predictions : which combines the foldwise combined
        and foldwise best test predictions into a single megacombination

    Parameters
    ----------
    predictions_list : list of instances of Predictions
        Each element of the list is an instance of Predictions of a given model
        on the same data points.
    index_list : None | list of integers
        The subset of predictions to be combined. If None, the full set is
        combined.

    Returns
    -------
    combined_predictions : instance of Predictions
        A predictions instance containing the combined (averaged) predictions.
    """
    Predictions = type(predictions_list[0])
    combined_predictions = Predictions.combine(predictions_list, index_list)
    return combined_predictions


def _get_score_cv_bags(event, score_type, predictions_list, ground_truths,
                       test_is_list=None):
    """
    Compute the bagged score of the predictions in predictions_list.

    Called by Submission.compute_valid_score_cv_bag and
    db_tools.compute_contributivity.

    Parameters
    ----------
    event : instance of Event
        Needed for the type of y_comb and
    predictions_list : list of instances of Predictions
    ground_truths : instance of Predictions
    test_is_list : list of integers
        Indices of points that should be bagged in each prediction. If None,
        the full prediction vectors will be bagged.
    Returns
    -------
    score_cv_bags : instance of Score ()
    """
    if test_is_list is None:  # we combine the full list
        test_is_list = [range(len(predictions.y_pred))
                        for predictions in predictions_list]

    y_comb = np.array(
        [event.Predictions(n_samples=len(ground_truths.y_pred))
         for _ in predictions_list])
    score_cv_bags = []
    for i, test_is in enumerate(test_is_list):
        y_comb[i].set_valid_in_train(predictions_list[i], test_is)
        combined_predictions = combine_predictions_list(y_comb[:i + 1])
        valid_indexes = combined_predictions.valid_indexes
        score_cv_bags.append(score_type.score_function(
            ground_truths, combined_predictions, valid_indexes))
        # XXX maybe use masked arrays rather than passing valid_indexes
    return combined_predictions, score_cv_bags


def get_next_best_single_fold(event, predictions_list, ground_truths,
                              best_index_list, min_improvement=0.0):
    """.

    Find the model that minimizes the score if added to
    predictions_list[best_index_list] using event.official_score_function.
    If there is no model improving the input
    combination, the input best_index_list is returned. Otherwise the best
    model is added to the list. We could also return the combined prediction
    (for efficiency, so the combination would not have to be done each time;
    right now the algo is quadratic), but I don't think any meaningful
    rule will be associative, in which case we should redo the combination from
    scratch each time the set changes. Since now combination = mean, we could
    maintain the sum and the number of models, but it would be a bit bulky.
    We'll see how this evolves.

    Parameters
    ----------
    predictions_list : list of instances of Predictions
        Each element of the list is an instance of Predictions of a model
        on the same (cross-validation valid) data points.
    ground_truths : instance of Predictions
        The ground truth.
    best_index_list : list of integers
        Indices of the current best model.

    Returns
    -------
    best_index_list : list of integers
        Indices of the models in the new combination. If the same as input,
        no models wer found improving the score.
    """
    best_predictions = combine_predictions_list(
        predictions_list, index_list=best_index_list)
    best_score = event.official_score_function(
        ground_truths, best_predictions)
    best_index = -1
    # Combination with replacement, what Caruana suggests. Basically, if a
    # model is added several times, it's upweighted, leading to
    # integer-weighted ensembles
    r = np.arange(len(predictions_list))
    # Randomization doesn't matter, only in case of exact equality.
    # np.random.shuffle(r)
    # print r
    for i in r:
        combined_predictions = combine_predictions_list(
            predictions_list, index_list=np.append(best_index_list, i))
        new_score = event.official_score_function(
            ground_truths, combined_predictions)
        is_lower_the_better = event.official_score_type.is_lower_the_better
        if (is_lower_the_better and new_score < best_score) or\
                (not is_lower_the_better and new_score > best_score):
            best_predictions = combined_predictions
            best_index = i
            best_score = new_score
    if best_index > -1:
        return np.append(best_index_list, best_index), best_score
    else:
        return best_index_list, best_score


def compute_valid_score_cv_bag(submission):
    """Cv-bag cv_fold.valid_predictions using combine_predictions_list.

    The predictions in predictions_list[i] belong to those indicated
    by self.on_cv_folds[i].test_is.
    """
    ground_truths_train = submission.event.problem.ground_truths_train()
    if submission.state == 'tested':
        predictions_list = [submission_on_cv_fold.valid_predictions for
                            submission_on_cv_fold in submission.on_cv_folds]
        test_is_list = [submission_on_cv_fold.cv_fold.test_is for
                        submission_on_cv_fold in submission.on_cv_folds]
        for score in submission.scores:
            _, score.valid_score_cv_bags = _get_score_cv_bags(
                submission.event, score.event_score_type, predictions_list,
                ground_truths_train, test_is_list)
            score.valid_score_cv_bag = float(score.valid_score_cv_bags[-1])
    else:
        for score in submission.scores:
            score.valid_score_cv_bag = float(score.event_score_type.worst)
            score.valid_score_cv_bags = None
    db.session.commit()


def compute_test_score_cv_bag(submission):
    """Bag cv_fold.test_predictions using combine_predictions_list.

    And stores the score of the bagged predictor in test_score_cv_bag. The
    scores of partial combinations are stored in test_score_cv_bags.
    This is for assessing the bagging learning curve, which is useful for
    setting the number of cv folds to its optimal value (in case the RAMP
    is competitive, say, to win a Kaggle challenge; although it's kinda
    stupid since in those RAMPs we don't have a test file, so the learning
    curves should be assessed in compute_valid_score_cv_bag on the
    (cross-)validation sets).
    """
    if submission.state == 'tested':
        # When we have submission id in Predictions, we should get the
        # team and submission from the db
        ground_truths = submission.event.problem.ground_truths_test()
        predictions_list = [submission_on_cv_fold.test_predictions for
                            submission_on_cv_fold in submission.on_cv_folds]
        combined_predictions_list = [
            combine_predictions_list(predictions_list[:i + 1]) for
            i in range(len(predictions_list))]
        for score in submission.scores:
            score.test_score_cv_bags = [
                score.score_function(
                    ground_truths, combined_predictions) for
                combined_predictions in combined_predictions_list]
            score.test_score_cv_bag = float(score.test_score_cv_bags[-1])
    else:
        for score in submission.scores:
            score.test_score_cv_bag = float(score.event_score_type.worst)
            score.test_score_cv_bags = None
    db.session.commit()


def send_password_mail(user_name, password):
    """Update <user_name>'s password to <password> and mail it to him/her.

    Parameters
    ----------
    user_name : user name
    password : new password
    """
    user = User.query.filter_by(name=user_name).one()
    user.hashed_password = get_hashed_password(password)
    db.session.commit()

    subject = 'RAMP login information'
    body = 'Here is your login information for the RAMP site:\n\n'
    body += 'username: {}\n'.format(encode_string(user.name))
    body += 'password: {}\n'.format(password)
    body += 'Please reset your password as soon as possible '
    body += 'through this link:\n'
    body += 'http://www.ramp.studio/reset_password'
    send_mail(user.email, subject, body)


def send_password_mails(password_f_name):
    """Update <name>'s password to <password>, read from <password_f_name>.

    Can be generated by `generate_passwords <generate_passwords>`.
    Parameters
    ----------
    password_f_name : a csv file with columns `name` and `password`
    """
    passwords = pd.read_csv(password_f_name)

    for _, u in passwords.iterrows():
        send_password_mail(remove_non_ascii(u['name']), u['password'])


def setup_workflows():
    """Setting up database.

    Should be called once although there is no harm recalling it: if the
    elements are in the db, it skips adding them.
    """
    extension_names = ['py', 'R', 'txt', 'csv']
    for name in extension_names:
        add_extension(name)

    submission_file_types = [
        ('code', True, 10 ** 5),
        ('text', True, 10 ** 5),
        ('data', False, 10 ** 8)
    ]
    for name, is_editable, max_size in submission_file_types:
        add_submission_file_type(name, is_editable, max_size)

    submission_file_type_extensions = [
        ('code', 'py'),
        ('code', 'R'),
        ('text', 'txt'),
        ('data', 'csv')
    ]
    for type_name, extension_name in submission_file_type_extensions:
        add_submission_file_type_extension(type_name, extension_name)


def add_extension(name):
    """Adding a new extension, e.g., 'py'."""
    extension = Extension.query.filter_by(name=name).one_or_none()
    if extension is None:
        extension = Extension(name=name)
        logger.info('Adding {}'.format(extension))
        db.session.add(extension)
        db.session.commit()


def add_submission_file_type(name, is_editable, max_size):
    """Add a new submission file type, e.g., ('code', True, 10 ** 5).

    Should be preceded by adding extensions.
    """
    submission_file_type = SubmissionFileType.query.filter_by(
        name=name).one_or_none()
    if submission_file_type is None:
        submission_file_type = SubmissionFileType(
            name=name, is_editable=is_editable, max_size=max_size)
        logger.info('Adding {}'.format(submission_file_type))
        db.session.add(submission_file_type)
        db.session.commit()


def add_submission_file_type_extension(type_name, extension_name):
    """Adding a new submission file type extension, e.g., ('code', 'py').

    Should be preceded by adding submission file types and extensions.
    """
    submission_file_type = SubmissionFileType.query.filter_by(
        name=type_name).one()
    extension = Extension.query.filter_by(name=extension_name).one()
    type_extension = SubmissionFileTypeExtension.query.filter_by(
        type=submission_file_type, extension=extension).one_or_none()
    if type_extension is None:
        type_extension = SubmissionFileTypeExtension(
            type=submission_file_type, extension=extension)
        logger.info('Adding {}'.format(type_extension))
        db.session.add(type_extension)
        db.session.commit()


def add_workflow(workflow_object):
    """Add a new workflow.

    Workflow class should exist in rampwf.workflows. The name of the
    workflow will be the classname (e.g. Classifier). Element names
    are taken from workflow.element_names. Element types are inferred
    from the extension. This is important because e.g. the max size
    and the editability will depend on the type.

    add_workflow is called by add_problem, taking the workflow to add
    from the problem.py file of the starting kit.
    """
    # name is the name of the workflow *Class*, not the module
    workflow_name = type(workflow_object).__name__
    workflow_element_names = workflow_object.element_names
    workflow = Workflow.query.filter_by(name=workflow_name).one_or_none()
    if workflow is None:
        db.session.add(Workflow(name=workflow_name))
        workflow = Workflow.query.filter_by(name=workflow_name).one()
    for element_name in workflow_element_names:
        tokens = element_name.split('.')
        element_file_name = tokens[0]
        # inferring that file is code if there is no extension
        element_file_extension_name = 'py'
        if len(tokens) > 1:
            element_file_extension_name = tokens[1]
        if len(tokens) > 2:
            raise ValueError(
                'File name {} should contain at most one "."'.format(
                    element_name))
        extension = Extension.query.filter_by(
            name=element_file_extension_name).one_or_none()
        if extension is None:
            raise ValueError(
                'Unknown extension {}'.format(element_file_extension_name))
        type_extension = SubmissionFileTypeExtension.query.filter_by(
            extension=extension).one_or_none()
        if type_extension is None:
            raise ValueError(
                'Unknown file type {}'.format(element_file_extension_name))

        workflow_element_type = WorkflowElementType.query.filter_by(
            name=element_file_name).one_or_none()
        if workflow_element_type is None:
            workflow_element_type = WorkflowElementType(
                name=element_file_name, type=type_extension.type)
            logger.info('Adding {}'.format(workflow_element_type))
            db.session.add(workflow_element_type)
            db.session.commit()
        workflow_element =\
            WorkflowElement.query.filter_by(
                workflow=workflow,
                workflow_element_type=workflow_element_type).one_or_none()
        if workflow_element is None:
            workflow_element = WorkflowElement(
                workflow=workflow,
                workflow_element_type=workflow_element_type)
            logger.info('Adding {}'.format(workflow_element))
            db.session.add(workflow_element)
    db.session.commit()


def add_problem(problem_name, force=False, with_download=False):
    """Adding a new RAMP problem."""
    problem = Problem.query.filter_by(name=problem_name).one_or_none()
    problem_kits_path = os.path.join(ramp_kits_path, problem_name)
    if problem is not None:
        if force:
            delete_problem(problem_name)
        else:
            logger.info(
                'Attempting to delete problem and all linked events, ' +
                'use "force=True" if you know what you are doing.')
            return

    # XXX it's a bit ugly that we need to load the module here
    # perhaps if we can get rid of the workflow db table completely
    problem_module = imp.load_source(
        '', os.path.join(problem_kits_path, 'problem.py'))
    add_workflow(problem_module.workflow)
    problem = Problem(name=problem_name)
    logger.info('Adding {}'.format(problem))
    db.session.add(problem)
    db.session.commit()


# these could go into a delete callback in problem and event, I just don't know
# how to do that.
def delete_problem(problem_name):
    problem = Problem.query.filter_by(name=problem_name).one()
    for event in problem.events:
        delete_event(event.name)
    db.session.delete(problem)
    db.session.commit()


# the main reason having this is that I couldn't make a cascade delete in
# SubmissionSimilarity since it has two submission parents
def delete_event(event_name):
    event = Event.query.filter_by(name=event_name).one()
    submissions = get_submissions(event_name=event_name)
    delete_submission_similarity(submissions)
    db.session.delete(event)
    db.session.commit()


# the main reason having this is that I couldn't make a cascade delete in
# SubmissionSimilarity since it has two submission parents
def delete_submission_similarity(submissions):
    submission_similaritys = []
    for submission in submissions:
        submission_similaritys += SubmissionSimilarity.query.filter_by(
            target_submission=submission).all()
        submission_similaritys += SubmissionSimilarity.query.filter_by(
            source_submission=submission).all()
    for submission_similarity in submission_similaritys:
        db.session.delete(submission_similarity)
    db.session.commit()


def add_event(problem_name, event_name, event_title, is_public=False,
              force=False):
    """Adding a new RAMP event.

    Event file should be set up in
    databoard/specific/events/<event_name>. Should be preceded by adding
    a problem, then problem_name imported in the event file (problem_name
    is acting as a pointer for the join). Also adds CV folds.
    """
    event = Event.query.filter_by(name=event_name).one_or_none()
    if event is not None:
        if force:
            delete_event(event_name)
        else:
            logger.info(
                'Attempting to delete event, ' +
                'use "force=True" if you know what you are doing.')
            return
    event = Event(
        name=event_name, problem_name=problem_name, event_title=event_title)
    event.is_public = is_public
    event.is_send_submitted_mails = False
    event.is_send_trained_mails = False
    logger.info('Adding {}'.format(event))
    db.session.add(event)
    db.session.commit()

    X_train, y_train = event.problem.get_train_data()
    cv = event.problem.module.get_cv(X_train, y_train)
    for train_is, test_is in cv:
        cv_fold = CVFold(event=event, train_is=train_is, test_is=test_is)
        db.session.add(cv_fold)

    score_types = event.problem.module.score_types
    for score_type in score_types:
        event_score_type = EventScoreType(
            event=event, score_type_object=score_type)
        db.session.add(event_score_type)
    event.official_score_name = score_types[0].name
    db.session.commit()
    return event


def add_keyword(name, type, category=None, description=None, force=False):
    keyword = Keyword.query.filter_by(name=name).one_or_none()
    if keyword is not None:
        if force:
            keyword.type = type
            keyword.category = category
            keyword.description = description
        else:
            logger.info(
                'Attempting to update existing keyword, use ' +
                '"force=True" if you really want to update.')
            return
    else:
        keyword = Keyword(
            name=name, type=type, category=category, description=description)
        db.session.add(keyword)
    db.session.commit()


def add_problem_keyword(
        problem_name, keyword_name, description=None, force=False):
    problem = Problem.query.filter_by(name=problem_name).one()
    keyword = Keyword.query.filter_by(name=keyword_name).one()
    problem_keyword = ProblemKeyword.query.filter_by(
        problem=problem, keyword=keyword).one_or_none()
    if problem_keyword is not None:
        if force:
            problem_keyword.description = description
        else:
            logger.info(
                'Attempting to update existing problem-keyword, use ' +
                '"force=True" if you really want to update.')
            return
    else:
        problem_keyword = ProblemKeyword(
            problem=problem, keyword=keyword, description=description)
        db.session.add(problem_keyword)
    db.session.commit()


def add_submission_similarity(type, user, source_submission,
                              target_submission, similarity, timestamp):
    submission_similarity = SubmissionSimilarity(
        type=type, user=user, source_submission=source_submission,
        target_submission=target_submission, similarity=similarity,
        timestamp=timestamp)
    db.session.add(submission_similarity)
    db.session.commit()


def create_user(name, password, lastname, firstname, email,
                access_level='user', hidden_notes='', linkedin_url='',
                twitter_url='', facebook_url='', google_url='', github_url='',
                website_url='', bio='', is_want_news=True):
    hashed_password = get_hashed_password(password)
    user = User(name=name, hashed_password=hashed_password,
                lastname=lastname, firstname=firstname, email=email,
                access_level=access_level, hidden_notes=hidden_notes,
                linkedin_url=linkedin_url, twitter_url=twitter_url,
                facebook_url=facebook_url, google_url=google_url,
                github_url=github_url, website_url=website_url, bio=bio,
                is_want_news=is_want_news)

    # Creating default team with the same name as the user
    # user is admin of her own team
    team = Team(name=name, admin=user)
    db.session.add(team)
    db.session.add(user)
    try:
        db.session.commit()
    except IntegrityError as e:
        db.session.rollback()
        message = ''
        try:
            User.query.filter_by(name=name).one()
            message += 'username is already in use'
        except NoResultFound:
            # We only check for team names if username is not in db
            try:
                Team.query.filter_by(name=name).one()
                message += 'username is already in use as a team name'
            except NoResultFound:
                pass
        try:
            User.query.filter_by(email=email).one()
            if len(message) > 0:
                message += ' and '
            message += 'email is already in use'
        except NoResultFound:
            pass
        if len(message) > 0:
            raise NameClashError(message)
        else:
            raise e
    logger.info('Creating {}'.format(user))
    logger.info('Creating {}'.format(team))
    return user


def update_user(user, form):
    logger.info('Updating {}'.format(user))
    if encode_string(user.lastname) != encode_string(form.lastname.data):
        logger.info('Updating lastname from {} to {}'.format(
            encode_string(user.lastname), encode_string(form.lastname.data)))
    if encode_string(user.firstname) != encode_string(form.firstname.data):
        logger.info('Updating firstname from {} to {}'.format(
            encode_string(user.firstname),
            encode_string(form.firstname.data)))
    if user.email != form.email.data:
        logger.info('Updating email from {} to {}'.format(
            user.email, form.email.data))
    if user.is_want_news != form.is_want_news.data:
        logger.info('Updating is_want_news from {} to {}'.format(
            user.is_want_news, form.is_want_news.data))
    user.lastname = encode_string(form.lastname.data)
    user.firstname = encode_string(form.firstname.data)
    user.email = form.email.data
    user.linkedin_url = encode_string(form.linkedin_url.data)
    user.twitter_url = encode_string(form.twitter_url.data)
    user.facebook_url = encode_string(form.facebook_url.data)
    user.google_url = encode_string(form.google_url.data)
    user.github_url = encode_string(form.github_url.data)
    user.website_url = encode_string(form.website_url.data)
    user.bio = encode_string(form.bio.data)
    user.is_want_news = form.is_want_news.data
    try:
        db.session.commit()
    except IntegrityError as e:
        db.session.rollback()
        message = ''
        try:
            User.query.filter_by(email=user.email).one()
            message += 'email is already in use'
        except NoResultFound:
            pass
        if len(message) > 0:
            logger.error(message)
            raise NameClashError(message)
        else:
            logger.error(repr(e))
            raise e


def get_sandbox(event, user):
    event_team = get_active_user_event_team(event, user)

    submission = Submission.query.filter_by(
        event_team=event_team, is_not_sandbox=False).one_or_none()
    return submission


def ask_sign_up_team(event_name, team_name):
    event = Event.query.filter_by(name=event_name).one()
    team = Team.query.filter_by(name=team_name).one()
    event_team = EventTeam.query.filter_by(
        event=event, team=team).one_or_none()
    if event_team is None:
        event_team = EventTeam(event=event, team=team)
        db.session.add(event_team)
        db.session.commit()


def sign_up_team(event_name, team_name):
    event = Event.query.filter_by(name=event_name).one()
    team = Team.query.filter_by(name=team_name).one()
    event_team = EventTeam.query.filter_by(
        event=event, team=team).one_or_none()
    if event_team is None:
        ask_sign_up_team(event_name, team_name)
        event_team = EventTeam.query.filter_by(
            event=event, team=team).one_or_none()
    # submitting the starting kit for team
    from_submission_path = os.path.join(
        ramp_kits_path, event.problem.name, ramp_config['submissions_dir'],
        ramp_config['sandbox_dir'])
    make_submission_and_copy_files(
        event_name, team_name, ramp_config['sandbox_dir'],
        from_submission_path)
    for user in get_team_members(team):
        send_mail(
            to=user.email,
            subject='signed up for {} as team {}'.format(
                event_name, team_name),
            body='')
    event_team.approved = True
    db.session.commit()


def submit_starting_kit(event_name, team_name):
    """Submit all starting kits in ramp_kits_path/ramp_name/submissions."""
    event = Event.query.filter_by(name=event_name).one()
    submission_path = os.path.join(
        ramp_kits_path, event.problem.name, ramp_config['submissions_dir'])
    submission_names = os.listdir(submission_path)
    min_duration_between_submissions = event.min_duration_between_submissions
    event.min_duration_between_submissions = 0
    for submission_name in submission_names:
        from_submission_path = os.path.join(submission_path, submission_name)
        if submission_name == ramp_config['sandbox_dir']:
            submission_name = ramp_config['sandbox_dir'] + '_test'
        make_submission_and_copy_files(
            event_name, team_name, submission_name, from_submission_path)
    event.min_duration_between_submissions = min_duration_between_submissions
    db.session.commit()


def approve_user(user_name):
    user = User.query.filter_by(name=user_name).one()
    if user.access_level == 'asked':
        user.access_level = 'user'
    user.is_authenticated = True
    db.session.commit()
    send_mail(user.email, 'RAMP sign-up approved', '')


def make_event_admin(event_name, admin_name):
    event = Event.query.filter_by(name=event_name).one()
    admin = User.query.filter_by(name=admin_name).one()
    event_admin = EventAdmin.query.filter_by(
        event=event, admin=admin).one_or_none()
    if event_admin is None:
        event_admin = EventAdmin(event=event, admin=admin)
        db.session.commit()


def set_state(event_name, team_name, submission_name, state):
    event = Event.query.filter_by(name=event_name).one()
    team = Team.query.filter_by(name=team_name).one()
    event_team = EventTeam.query.filter_by(event=event, team=team).one()
    submission = Submission.query.filter_by(
        name=submission_name, event_team=event_team).one()
    submission.set_state(state)
    db.session.commit()


def exclude_from_ensemble(event_name, team_name, submission_name):
    event = Event.query.filter_by(name=event_name).one()
    team = Team.query.filter_by(name=team_name).one()
    event_team = EventTeam.query.filter_by(event=event, team=team).one()
    submission = Submission.query.filter_by(
        name=submission_name, event_team=event_team).one()
    submission.is_to_ensemble = False
    submission.contributivity = 0
    submission.historical_contributivity = 0
    for submission_on_cv_fold in submission.on_cv_folds:
        submission_on_cv_fold.contributivity = 0
        submission_on_cv_fold.best = False
    db.session.commit()


def delete_submission(event_name, team_name, submission_name):
    event = Event.query.filter_by(name=event_name).one()
    team = Team.query.filter_by(name=team_name).one()
    event_team = EventTeam.query.filter_by(event=event, team=team).one()
    submission = Submission.query.filter_by(
        name=submission_name, event_team=event_team).one()
    shutil.rmtree(submission.path)

    cv_folds = CVFold.query.filter_by(event=event).all()
    for cv_fold in cv_folds:
        submission_on_cv_fold = SubmissionOnCVFold.query.filter_by(
            submission=submission, cv_fold=cv_fold).one()
        cv_fold.submissions.remove(submission_on_cv_fold)

    delete_submission_similarity([submission])
    db.session.delete(submission)
    db.session.commit()
    compute_contributivity(event_name)
    compute_historical_contributivity(event_name)
    update_user_leaderboards(event_name, team_name)
    set_n_submissions(event_name)


def make_submission_on_cv_folds(cv_folds, submission):
    for cv_fold in cv_folds:
        submission_on_cv_fold = SubmissionOnCVFold(
            submission=submission, cv_fold=cv_fold)
        db.session.add(submission_on_cv_fold)


def make_submission(event_name, team_name, submission_name, submission_path):
    # TODO: to call unit tests on submitted files. Those that are found
    # in the table that describes the workflow. For the rest just check
    # maybe size
    event = Event.query.filter_by(name=event_name).one()
    team = Team.query.filter_by(name=team_name).one()
    event_team = EventTeam.query.filter_by(event=event, team=team).one()
    submission = Submission.query.filter_by(
        name=submission_name, event_team=event_team).one_or_none()
    if submission is None:
        # Checking if submission is too early
        all_submissions = Submission.query.filter_by(
            event_team=event_team).order_by(
                Submission.submission_timestamp).all()
        if len(all_submissions) == 0:
            last_submission = None
        else:
            last_submission = all_submissions[-1]
        if last_submission is not None and last_submission.is_not_sandbox:
            now = datetime.datetime.utcnow()
            last = last_submission.submission_timestamp
            min_diff = event.min_duration_between_submissions
            diff = (now - last).total_seconds()
            if team.admin.access_level != 'admin' and diff < min_diff:
                raise TooEarlySubmissionError(
                    'You need to wait {} more seconds until next submission'
                    .format(int(min_diff - diff)))
        submission = Submission(name=submission_name, event_team=event_team)
        make_submission_on_cv_folds(event.cv_folds, submission)
        db.session.add(submission)
    else:
        # We allow resubmit for new or failing submissions
        if submission.is_not_sandbox and\
                (submission.state == 'new' or submission.is_error):
            submission.set_state('new')
            submission.submission_timestamp = datetime.datetime.utcnow()
            for submission_on_cv_fold in submission.on_cv_folds:
                submission_on_cv_fold.reset()
        else:
            error_msg = 'Submission "{}" '.format(submission_name)
            error_msg = 'of team "{}" '.format(team_name)
            error_msg += 'at event "{}" exists already'.format(event_name)
            raise DuplicateSubmissionError(error_msg)

    # All file names with at least a . in them
    deposited_f_name_list = os.listdir(submission_path)
    deposited_f_name_list = [
        f_name for f_name in deposited_f_name_list
        if f_name.find('.') >= 0]
    # TODO: more error checking
    deposited_types = [f_name.split('.')[0]
                       for f_name in deposited_f_name_list]
    deposited_extensions = [f_name.split('.')[1]
                            for f_name in deposited_f_name_list]
    for workflow_element in event.problem.workflow.elements:
        # We find all files with matching names to workflow_element.name.
        # If none found, raise error.
        # Then look for one that has a legal extension. If none found,
        # raise error. If there are several ones, for now we use the first
        # matching file.

        i_names = [i for i in range(len(deposited_types))
                   if deposited_types[i] == workflow_element.name]
        if len(i_names) == 0:
            db.session.rollback()
            raise MissingSubmissionFileError('{}/{}/{}/{}: {}'.format(
                event_name, team_name, submission_name, workflow_element.name,
                submission_path))

        for i_name in i_names:
            extension_name = deposited_extensions[i_name]
            extension = Extension.query.filter_by(
                name=extension_name).one_or_none()
            if extension is not None:
                break
        else:
            db.session.rollback()
            extensions = [deposited_extensions[i_name] for i_name in i_names]
            extensions = extensions.join(",")
            for i_name in i_names:
                extensions.append(deposited_extensions[i_name])
            raise MissingExtensionError('{}/{}/{}/{}/{}: {}'.format(
                event_name, team_name, submission_name, workflow_element.name,
                extensions, submission_path))

        # maybe it's a resubmit
        submission_file = SubmissionFile.query.filter_by(
            workflow_element=workflow_element,
            submission=submission).one_or_none()
        # TODO: handle if resubmitted file changed extension
        if submission_file is None:
            submission_file_type = SubmissionFileType.query.filter_by(
                name=workflow_element.file_type).one()
            type_extension = SubmissionFileTypeExtension.query.filter_by(
                type=submission_file_type, extension=extension).one()
            submission_file = SubmissionFile(
                submission=submission, workflow_element=workflow_element,
                submission_file_type_extension=type_extension)
            db.session.add(submission_file)

    # for remembering it in the sandbox view
    event_team.last_submission_name = submission_name
    db.session.commit()

    update_leaderboards(event_name)
    update_user_leaderboards(event_name, team.name)

    # We should copy files here
    return submission


def make_submission_and_copy_files(event_name, team_name, new_submission_name,
                                   from_submission_path):
    """Make submission and copy files to submission.path.

    Called from sign_up_team(), merge_teams(), fetch.add_models(),
    view.sandbox().
    """
    submission = make_submission(
        event_name, team_name, new_submission_name, from_submission_path)
    # clean up the model directory in case it's a resubmission
    if os.path.exists(submission.path):
        shutil.rmtree(submission.path)
    os.mkdir(submission.path)
    open(os.path.join(submission.path, '__init__.py'), 'a').close()

    # copy the submission files into the model directory, should all this
    # probably go to Submission
    for f_name in submission.f_names:
        src = os.path.join(from_submission_path, f_name)
        dst = os.path.join(submission.path, f_name)
        shutil.copy2(src, dst)  # copying also metadata
        logger.info('Copying {} to {}'.format(src, dst))

    logger.info('Adding {}'.format(submission))
    return submission


def send_trained_mails(submission):
    event = submission.event_team.event
    if event.is_send_trained_mails:
        users = get_team_members(submission.event_team.team)
        subject = '{} in RAMP {} was trained at {}'.format(
            submission.name, event.name,
            date_time_format(submission.training_timestamp))
        body = ''
        if submission.is_error:
            error_msg = submission.error_msg.replace(
                '{}'.format(submission.path), '')
            body += 'error: {}\n'.format(encode_string(error_msg))
        else:
            for score in submission.scores:
                body += '{} = {}\n'.format(
                    score.score_name,
                    round(score.valid_score_cv_bag, score.precision))
        for user in users:
            send_mail(user.email, subject, body)


def send_submission_mails(user, submission, event_team):
    #  later can be joined to the ramp admins
    event = event_team.event
    team = event_team.team
    recipient_list = app.config.get('RAMP_ADMIN_MAILS')
    event_admins = EventAdmin.query.filter_by(event=event)
    recipient_list += [event_admin.admin.email for event_admin in event_admins]

    subject = 'fab train_test:e="{}",t="{}",s="{}"'.format(
        event.name,
        encode_string(team.name),
        encode_string(submission.name))
    body = 'user = {}\nevent = {}\nsubmission dir = {}\n'.format(
        user,
        event.name,
        submission.path)
    for recipient in recipient_list:
        send_mail(recipient, subject, body)


def send_ask_for_event_mails(user, event, n_students):
    #  later can be joined to the ramp admins
    recipient_list = app.config.get('RAMP_ADMIN_MAILS')

    subject = '{} is asking for an event on {}'.format(
        encode_string(user.name), encode_string(event.problem.name))
    body = 'user name = {} {}\n'.format(
        encode_string(user.firstname), encode_string(user.lastname))
    body += 'user email = {}\n'.format(user.email)
    body += 'event name = {}\n'.format(event.name)
    body += 'event title = {}\n'.format(encode_string(event.title))
    body += 'event start = {}\n'.format(event.opening_timestamp)
    body += 'event end = {}\n'.format(event.closing_timestamp)
    body += 'approximate number of students = {}\n'.format(n_students)
    body += 'minimum duration between submissions = {}s\n'.format(
        event.min_duration_between_submissions)
    # this is too important to miss in case mailing bugs
    logger.info(subject)
    logger.info(body)
    for recipient in recipient_list:
        send_mail(recipient, subject, body)


def _user_mail_body(user):
    body = ''
    body += 'user = {}\n'.format(encode_string(user.name))
    body += 'name = {} {}\n'.format(
        encode_string(user.firstname),
        encode_string(user.lastname))
    body += 'email = {}\n'.format(user.email)
    body += 'linkedin = {}\n'.format(user.linkedin_url)
    body += 'twitter = {}\n'.format(user.twitter_url)
    body += 'facebook = {}\n'.format(user.facebook_url)
    body += 'github = {}\n'.format(user.github_url)
    if user.hidden_notes is not None:
        body += 'notes = {}\n'.format(encode_string(user.hidden_notes))
    if user.bio is not None:
        body += 'bio = {}\n\n'.format(encode_string(user.bio))
    body += '\n'
    return body


def send_sign_up_request_mail(event, user):
    team = Team.query.filter_by(name=user.name).one()
    recipient_list = app.config.get('RAMP_ADMIN_MAILS')
    event_admins = EventAdmin.query.filter_by(event=event)
    recipient_list += [event_admin.admin.email for event_admin in event_admins]

    subject = 'fab sign_up_team:e="{}",t="{}"'.format(event.name, team.name)
    body = 'event = {}\n'.format(event.name)
    body += _user_mail_body(user)
    url_approve = 'https://www.ramp.studio/events/{}/sign_up/{}'.format(
        event.name, encode_string(user.name))
    body += 'Click on this link to approve this user for this event: {}\n'.\
        format(url_approve)

    for recipient in recipient_list:
        send_mail(recipient, subject, body)


def send_register_request_mail(user):
    recipient_list = app.config.get('RAMP_ADMIN_MAILS')
    subject = 'fab approve_user:u="{}"'.format(user.name)
    body = _user_mail_body(user)
    url_approve = 'http://www.ramp.studio/sign_up/{}'.format(
        encode_string(user.name))
    body += 'Click on the link to approve the registration '
    body += 'of this user: {}\n'.format(url_approve)

    for recipient in recipient_list:
        send_mail(recipient, subject, body)


def get_earliest_new_submission(event_name=None):
    if event_name is None:
        new_submissions = Submission.query.filter_by(
            state='new').filter(Submission.is_not_sandbox).order_by(
            Submission.submission_timestamp).all()
    # a fast fix: prefixing event name with 'not_' will exclude the event
    elif event_name[:4] == 'not_':
        event_name = event_name[4:]
        new_submissions = db.session.query(
            Submission, Event, EventTeam).filter(
            Event.name != event_name).filter(
            Event.id == EventTeam.event_id).filter(
            EventTeam.id == Submission.event_team_id).filter(
            Submission.state == 'new').filter(
            Submission.is_not_sandbox).order_by(
            Submission.submission_timestamp).all()
        if new_submissions:
            new_submissions = list(zip(*new_submissions)[0])
        else:
            new_submissions = []
    else:
        new_submissions = db.session.query(
            Submission, Event, EventTeam).filter(
            Event.name == event_name).filter(
            Event.id == EventTeam.event_id).filter(
            EventTeam.id == Submission.event_team_id).filter(
            Submission.state == 'new').filter(
            Submission.is_not_sandbox).order_by(
            Submission.submission_timestamp).all()
        if new_submissions:
            new_submissions = list(zip(*new_submissions)[0])
        else:
            new_submissions = []
    # Give ten seconds to upload submission files. Can be eliminated
    # once submission files go into database.
    new_submissions = [
        s for s in new_submissions
        if datetime.datetime.utcnow() - s.submission_timestamp >
        datetime.timedelta(0, 10)]

    if len(new_submissions) == 0:
        return None
    else:
        return new_submissions[0]


def set_n_submissions(event_name=None):
    if event_name is None:
        events = Event.query.all()
        for event in events:
            event.set_n_submissions()
    else:
        event = Event.query.filter_by(name=event_name).one()
        event.set_n_submissions()
    db.session.commit()


def set_contributivity(submission, is_commit=True):
    submission.set_contributivity()
    if is_commit:
        db.session.commit()


def backend_train_test_loop(event_name=None, timeout=20,
                            is_compute_contributivity=True,
                            is_parallelize=None):
    if is_parallelize is not None:
        app.config.update({'RAMP_PARALLELIZE': is_parallelize})
    event_names = set()
    while(True):
        earliest_new_submission = get_earliest_new_submission(event_name)
        logger.info('Automatic training {} at {}'.format(
            earliest_new_submission, datetime.datetime.utcnow()))
        if earliest_new_submission is not None:
            train_test_submission(earliest_new_submission)
            score_submission(earliest_new_submission)
            event_names.add(earliest_new_submission.event.name)
            update_leaderboards(earliest_new_submission.event.name)
            update_all_user_leaderboards(earliest_new_submission.event.name)
        else:
            # We only compute contributivity if nobody is waiting
            if is_compute_contributivity:
                for event_name in event_names:
                    compute_contributivity(event_name)
                    compute_historical_contributivity(event_name)
                    set_n_submissions(event_name)
            event_names = set()
        time.sleep(timeout)


def train_test_submissions(submissions=None, force_retrain_test=False,
                           is_parallelize=None):
    """Train and test submission.

    If submissions is None, trains and tests all submissions.
    """
    if is_parallelize is not None:
        app.config.update({'RAMP_PARALLELIZE': is_parallelize})
    if submissions is None:
        submissions = Submission.query.filter(
            Submission.is_not_sandbox).order_by(Submission.id).all()
    for submission in submissions:
        train_test_submission(submission, force_retrain_test)
        score_submission(submission)


# For parallel call
def train_test_submission(submission, force_retrain_test=False):
    """Train and test submission.

    We do it here so it's dockerizable.
    """
    detached_submission_on_cv_folds = [
        DetachedSubmissionOnCVFold(submission_on_cv_fold)
        for submission_on_cv_fold in submission.on_cv_folds]

    if force_retrain_test:
        logger.info('Forced retraining/testing {}'.format(submission))

    X_train, y_train = submission.event.problem.get_train_data()
    X_test, y_test = submission.event.problem.get_test_data()

    submission.state = 'training'
    db.session.commit()

    # Parallel, dict
    if app.config.get('RAMP_PARALLELIZE'):
        # We are using 'threading' so train_test_submission_on_cv_fold
        # updates the detached submission_on_cv_fold objects. If it doesn't
        # work, we can go back to multiprocessing and
        logger.info('Number of processes = {}'.format(
            submission.event.n_jobs))
        detached_submission_on_cv_folds = Parallel(
            n_jobs=submission.event.n_jobs, verbose=5)(
            delayed(train_test_submission_on_cv_fold)(
                submission_on_cv_fold, X_train, y_train, X_test, y_test,
                force_retrain_test)
            for submission_on_cv_fold in detached_submission_on_cv_folds)
        for detached_submission_on_cv_fold, submission_on_cv_fold in\
                zip(detached_submission_on_cv_folds, submission.on_cv_folds):
            try:
                submission_on_cv_fold.update(detached_submission_on_cv_fold)
            except Exception as e:
                detached_submission_on_cv_fold.state = 'training_error'
                log_msg, detached_submission_on_cv_fold.error_msg =\
                    _make_error_message(e)
                logger.error(
                    'Training {} failed with exception: \n{}'.format(
                        detached_submission_on_cv_fold, log_msg))
                submission_on_cv_fold.update(detached_submission_on_cv_fold)
            db.session.commit()
    else:
        # detached_submission_on_cv_folds = []
        for detached_submission_on_cv_fold, submission_on_cv_fold in\
                zip(detached_submission_on_cv_folds, submission.on_cv_folds):
            train_test_submission_on_cv_fold(
                detached_submission_on_cv_fold,
                X_train, y_train, X_test, y_test,
                force_retrain_test)
            submission_on_cv_fold.update(detached_submission_on_cv_fold)
            db.session.commit()
    submission.training_timestamp = datetime.datetime.utcnow()
    submission.set_state_after_training()
    db.session.commit()


def score_submission(submission):
    # We are conservative: only score if all stages (train, test, validation)
    # were completed. submission_on_cv_fold compute scores can be called
    # manually if needed for submission in various error states.
    if submission.state == 'tested':
        logger.info('Scoring  {}'.format(submission))
        for submission_on_cv_fold in submission.on_cv_folds:
            submission_on_cv_fold.compute_train_scores()
            submission_on_cv_fold.compute_valid_scores()
            submission_on_cv_fold.compute_test_scores()
            submission_on_cv_fold.state = 'scored'
        db.session.commit()
        compute_test_score_cv_bag(submission)
        compute_valid_score_cv_bag(submission)
        # Means and stds were constructed on demand by fetching fold times.
        # It was slow because submission_on_folds contain also possibly large
        # predictions. If postgres solves this issue (which can be tested on
        # the mean and std scores on the private leaderbord), the
        # corresponding columns (which are now redundant) can be deleted in
        # Submission and this computation can also be deleted.
        submission.train_time_cv_mean = np.mean(
            [ts.train_time for ts in submission.on_cv_folds])
        submission.valid_time_cv_mean = np.mean(
            [ts.valid_time for ts in submission.on_cv_folds])
        submission.test_time_cv_mean = np.mean(
            [ts.test_time for ts in submission.on_cv_folds])
        submission.train_time_cv_std = np.std(
            [ts.train_time for ts in submission.on_cv_folds])
        submission.valid_time_cv_std = np.std(
            [ts.valid_time for ts in submission.on_cv_folds])
        submission.test_time_cv_std = np.std(
            [ts.test_time for ts in submission.on_cv_folds])
        db.session.commit()
        for score in submission.scores:
            logger.info('valid_score {} = {}'.format(
                score.score_name, score.valid_score_cv_bag))
            logger.info('test_score {} = {}'.format(
                score.score_name, score.test_score_cv_bag))
        submission.state = 'scored'
        db.session.commit()
    send_trained_mails(submission)


def _make_error_message(e):
    """Make an error message in train/test.

    log_msg is the full error what we print into logger.error. error_msg
    is what we save and display to the user. Ideally error_msg is the part
    of the code that is related to the user submission.
    """
    if hasattr(e, 'traceback'):
        log_msg = str(e.traceback)
    else:
        log_msg = repr(e)
    error_msg = log_msg
    # TODO: It the user calls something in his classifier, that part of the
    # stack is lost. We should make this more intelligent.
    cut_exception_text = error_msg.rfind('--->')
    if cut_exception_text > 0:
        error_msg = error_msg[cut_exception_text:]
    return log_msg, error_msg


def train_test_submission_on_cv_fold(detached_submission_on_cv_fold,
                                     X_train, y_train,
                                     X_test, y_test, force_retrain_test=False):
    train_submission_on_cv_fold(
        detached_submission_on_cv_fold, X_train, y_train,
        force_retrain=force_retrain_test)
    if 'error' not in detached_submission_on_cv_fold.state:
        test_submission_on_cv_fold(
            detached_submission_on_cv_fold, X_test, y_test,
            force_retest=force_retrain_test)
    # to avoid pickling error when joblib tries to return the model
    detached_submission_on_cv_fold.trained_submission = None
    # When called in a single thread, we don't need the return value,
    # submission_on_cv_fold is modified in place. When called in parallel
    # multiprocessing mode, however, copies are made when the function is
    # called, so we have to explicitly return the modified object (so it is
    # ercopied into the original object)
    return detached_submission_on_cv_fold


def train_submission_on_cv_fold(detached_submission_on_cv_fold, X, y,
                                force_retrain=False):
    if detached_submission_on_cv_fold.state not in ['new', 'checked']\
            and not force_retrain:
        if 'error' in detached_submission_on_cv_fold.state:
            logger.error('Trying to train failed {}'.format(
                detached_submission_on_cv_fold))
        else:
            logger.info('Already trained {}'.format(
                detached_submission_on_cv_fold))
        return

    # so to make it importable, TODO: should go to make_submission
    # open(os.path.join(self.submission.path, '__init__.py'), 'a').close()

    train_is = detached_submission_on_cv_fold.train_is

    logger.info('Training {}'.format(detached_submission_on_cv_fold))
    start = timeit.default_timer()
    try:
        detached_submission_on_cv_fold.state = 'training'
        detached_submission_on_cv_fold.trained_submission =\
            detached_submission_on_cv_fold.workflow.train_submission(
                detached_submission_on_cv_fold.path, X, y, train_is)
        detached_submission_on_cv_fold.state = 'trained'
    except Exception as e:
        detached_submission_on_cv_fold.state = 'training_error'
        log_msg, detached_submission_on_cv_fold.error_msg =\
            _make_error_message(e)
        logger.error(
            'Training {} failed with exception: \n{}'.format(
                detached_submission_on_cv_fold, log_msg))
        return
    end = timeit.default_timer()
    detached_submission_on_cv_fold.train_time = end - start

    logger.info('Validating {}'.format(detached_submission_on_cv_fold))
    start = timeit.default_timer()
    try:
        # Computing predictions on full training set
        y_pred = detached_submission_on_cv_fold.workflow.test_submission(
            detached_submission_on_cv_fold.trained_submission, X)
        assert_all_finite(y_pred)
        if len(y_pred) == len(y):
            detached_submission_on_cv_fold.full_train_y_pred = y_pred
            detached_submission_on_cv_fold.state = 'validated'
        else:
            detached_submission_on_cv_fold.error_msg =\
                'Wrong output dimension in ' +\
                'predict: {} instead of {}'.format(len(y_pred), len(y))
            detached_submission_on_cv_fold.state = 'validating_error'
            logger.error(
                'Validating {} failed with exception: \n{}'.format(
                    detached_submission_on_cv_fold.error_msg))
            return
    except Exception as e:
        detached_submission_on_cv_fold.state = 'validating_error'
        log_msg, detached_submission_on_cv_fold.error_msg =\
            _make_error_message(e)
        logger.error(
            'Validating {} failed with exception: \n{}'.format(
                detached_submission_on_cv_fold, log_msg))
        return
    end = timeit.default_timer()
    detached_submission_on_cv_fold.valid_time = end - start


def test_submission_on_cv_fold(detached_submission_on_cv_fold, X, y,
                               force_retest=False):
    if detached_submission_on_cv_fold.state not in\
            ['new', 'checked', 'trained', 'validated'] and not force_retest:
        if 'error' in detached_submission_on_cv_fold.state:
            logger.error('Trying to test failed {}'.format(
                detached_submission_on_cv_fold))
        else:
            logger.info('Already tested {}'.format(
                detached_submission_on_cv_fold))
        return

    logger.info('Testing {}'.format(detached_submission_on_cv_fold))
    start = timeit.default_timer()
    try:
        y_pred = detached_submission_on_cv_fold.workflow.test_submission(
            detached_submission_on_cv_fold.trained_submission, X)
        assert_all_finite(y_pred)
        if len(y_pred) == len(y):
            detached_submission_on_cv_fold.test_y_pred = y_pred
            detached_submission_on_cv_fold.state = 'tested'
        else:
            detached_submission_on_cv_fold.error_msg =\
                'Wrong output dimension in ' +\
                'predict: {} instead of {}'.format(len(y_pred), len(y))
            detached_submission_on_cv_fold.state = 'testing_error'
            logger.error(
                'Testing {} failed with exception: \n{}'.format(
                    detached_submission_on_cv_fold.error_msg))
    except Exception as e:
        detached_submission_on_cv_fold.state = 'testing_error'
        log_msg, detached_submission_on_cv_fold.error_msg =\
            _make_error_message(e)
        logger.error(
            'Testing {} failed with exception: \n{}'.format(
                detached_submission_on_cv_fold, log_msg))
        return
    end = timeit.default_timer()
    detached_submission_on_cv_fold.test_time = end - start


def compute_contributivity(event_name, start_time_stamp=None,
                           end_time_stamp=None, force_ensemble=False,
                           is_save_y_pred=False):
    compute_contributivity_no_commit(
        event_name, start_time_stamp, end_time_stamp, force_ensemble,
        is_save_y_pred)
    db.session.commit()


def compute_contributivity_no_commit(
        event_name, start_time_stamp=None, end_time_stamp=None,
        force_ensemble=False, is_save_y_pred=False):
    """Compute contributivity leaderboard scores.

    Parameters
    ----------
    event_name : string
    force_ensemble : boolean
        To force include deleted models.
    """
    logger.info('Combining models')
    # The following should go into config, we'll get there when we have a
    # lot of models.
    # One of Caruana's trick: bag the models
    # selected_index_lists = np.array([random.sample(
    #    range(len(models_df)), int(0.8*models_df.shape[0]))
    #    for _ in range(n_bags)])
    # Or you can select a subset
    # selected_index_lists = np.array([[24, 26, 28, 31]])
    # Or just take everybody
    # Now all of this should be handled by submission.is_to_ensemble parameter
    # It would also make more sense to bag differently in eah fold, see the
    # comment in cv_fold.get_combined_predictions

    event = Event.query.filter_by(name=event_name).one()
    submissions = get_submissions(event_name=event_name)

    ground_truths_train = event.problem.ground_truths_train()
    ground_truths_test = event.problem.ground_truths_test()

    combined_predictions_list = []
    best_predictions_list = []
    combined_test_predictions_list = []
    best_test_predictions_list = []
    test_is_list = []
    for cv_fold in CVFold.query.filter_by(event=event).all():
        logger.info('{}'.format(cv_fold))
        ground_truths_valid = event.problem.ground_truths_valid(
            cv_fold.test_is)
        combined_predictions, best_predictions,\
            combined_test_predictions, best_test_predictions =\
            _compute_contributivity_on_fold(
                cv_fold, ground_truths_valid,
                start_time_stamp, end_time_stamp, force_ensemble)
        # TODO: if we do asynchron CVs, this has to be revisited
        if combined_predictions is None:
            logger.info('No submissions to combine')
            return
        combined_predictions_list.append(combined_predictions)
        best_predictions_list.append(best_predictions)
        combined_test_predictions_list.append(combined_test_predictions)
        best_test_predictions_list.append(best_test_predictions)
        test_is_list.append(cv_fold.test_is)
    for submission in submissions:
        set_contributivity(submission, is_commit=False)
    # if there are no predictions to combine, it crashed
    combined_predictions_list = [c for c in combined_predictions_list
                                 if c is not None]
    if len(combined_predictions_list) > 0:
        combined_predictions, scores = _get_score_cv_bags(
            event, event.official_score_type, combined_predictions_list,
            ground_truths_train, test_is_list=test_is_list)
        if is_save_y_pred:
            np.savetxt(
                'y_train_pred.csv', combined_predictions.y_pred, delimiter=',')
        logger.info('Combined combined valid score = {}'.format(scores))
        event.combined_combined_valid_score = float(scores[-1])
    else:
        event.combined_combined_valid_score = None

    best_predictions_list = [c for c in best_predictions_list
                             if c is not None]
    if len(best_predictions_list) > 0:
        _, scores = _get_score_cv_bags(
            event, event.official_score_type, best_predictions_list,
            ground_truths_train, test_is_list=test_is_list)
        logger.info('Combined foldwise best valid score = {}'.format(scores))
        event.combined_foldwise_valid_score = float(scores[-1])
    else:
        event.combined_foldwise_valid_score = None

    combined_test_predictions_list = [c for c in combined_test_predictions_list
                                      if c is not None]
    if len(combined_test_predictions_list) > 0:
        combined_predictions, scores = _get_score_cv_bags(
            event, event.official_score_type, combined_test_predictions_list,
            ground_truths_test)
        if is_save_y_pred:
            np.savetxt(
                'y_test_pred.csv', combined_predictions.y_pred, delimiter=',')
        logger.info('Combined combined test score = {}'.format(scores))
        event.combined_combined_test_score = float(scores[-1])
    else:
        event.combined_combined_test_score = None

    best_test_predictions_list = [c for c in best_test_predictions_list
                                  if c is not None]
    if len(best_test_predictions_list) > 0:
        _, scores = _get_score_cv_bags(
            event, event.official_score_type, best_test_predictions_list,
            ground_truths_test)
        logger.info('Combined foldwise best valid score = {}'.format(scores))
        event.combined_foldwise_test_score = float(scores[-1])
    else:
        event.combined_foldwise_test_score = None

    return event.combined_combined_valid_score,\
        event.combined_foldwise_valid_score,\
        event.combined_combined_test_score,\
        event.combined_foldwise_test_score


def _compute_contributivity_on_fold(cv_fold, ground_truths_valid,
                                    start_time_stamp=None, end_time_stamp=None,
                                    force_ensemble=False, min_improvement=0.0):
    """Construct the best model combination on a single fold.

    Using greedy forward selection with replacement. See
    http://www.cs.cornell.edu/~caruana/ctp/ct.papers/
    caruana.icml04.icdm06long.pdf.
    Then sets foldwise contributivity.

    Parameters
    ----------
    force_ensemble : boolean
        To force include deleted models
    """
    # The submissions must have is_to_ensemble set to True. It is for
    # fogetting models. Users can also delete models in which case
    # we make is_valid false. We then only use these models if
    # force_ensemble is True.
    # We can further bag here which should be handled in config (or
    # ramp table.) Or we could bag in get_next_best_single_fold

    # this is the bottleneck
    selected_submissions_on_fold = [
        submission_on_fold for submission_on_fold in cv_fold.submissions
        if (submission_on_fold.submission.is_valid or force_ensemble) and
        submission_on_fold.submission.is_to_ensemble and
        submission_on_fold.submission.is_in_competition and
        submission_on_fold.state == 'scored' and
        submission_on_fold.submission.is_not_sandbox
    ]
    # reset
    for submission_on_fold in selected_submissions_on_fold:
        submission_on_fold.best = False
        submission_on_fold.contributivity = 0.0
    # select submissions in time interval
    if start_time_stamp is not None:
        selected_submissions_on_fold = [
            submission_on_fold for submission_on_fold
            in selected_submissions_on_fold
            if submission_on_fold.submission.submission_timestamp >=
            start_time_stamp
        ]
    if end_time_stamp is not None:
        selected_submissions_on_fold = [
            submission_on_fold for submission_on_fold
            in selected_submissions_on_fold
            if submission_on_fold.submission.submission_timestamp <=
            end_time_stamp
        ]

    if len(selected_submissions_on_fold) == 0:
        return None, None, None, None
    # TODO: maybe this can be simplified. Don't need to get down
    # to prediction level.
    predictions_list = [
        submission_on_fold.valid_predictions
        for submission_on_fold in selected_submissions_on_fold]
    valid_scores = [
        submission_on_fold.official_score.valid_score
        for submission_on_fold in selected_submissions_on_fold]
    if cv_fold.event.official_score_type.is_lower_the_better:
        best_prediction_index = np.argmin(valid_scores)
    else:
        best_prediction_index = np.argmax(valid_scores)
    best_index_list = np.array([best_prediction_index])
    improvement = True
    while improvement and len(best_index_list) < cv_fold.event.max_n_ensemble:
        old_best_index_list = best_index_list
        best_index_list, score = get_next_best_single_fold(
            cv_fold.event, predictions_list, ground_truths_valid,
            best_index_list, min_improvement)
        improvement = len(best_index_list) != len(old_best_index_list)
        logger.info('\t{}: {}'.format(old_best_index_list, score))
    # set
    selected_submissions_on_fold[best_index_list[0]].best = True
    # we share a unit of 1. among the contributive submissions
    unit_contributivity = 1. / len(best_index_list)
    for i in best_index_list:
        selected_submissions_on_fold[i].contributivity +=\
            unit_contributivity
    combined_predictions = combine_predictions_list(
        predictions_list, index_list=best_index_list)
    best_predictions = predictions_list[best_index_list[0]]

    test_predictions_list = [
        submission_on_fold.test_predictions
        for submission_on_fold in selected_submissions_on_fold
    ]
    if any(test_predictions_list) is None:
        logger.error("Can't compute combined test score," +
                     " some submissions are untested.")
        combined_test_predictions = None
        best_test_predictions = None
    else:
        combined_test_predictions = combine_predictions_list(
            test_predictions_list, index_list=best_index_list)
        best_test_predictions = test_predictions_list[best_index_list[0]]

    return combined_predictions, best_predictions,\
        combined_test_predictions, best_test_predictions


def compute_historical_contributivity_no_commit(event_name):
    submissions = get_submissions(event_name=event_name)
    submissions.sort(key=lambda x: x.submission_timestamp, reverse=True)
    for submission in submissions:
        submission.historical_contributivity = 0.0
    for submission in submissions:
        submission.historical_contributivity += submission.contributivity
        submission_similaritys = SubmissionSimilarity.query.filter_by(
            type='target_credit', target_submission=submission).all()
        if submission_similaritys:
            # if a target team enters several credits to a source submission
            # we only take the latest
            submission_similaritys.sort(
                key=lambda x: x.timestamp, reverse=True)
            processed_submissions = []
            historical_contributivity = submission.historical_contributivity
            for submission_similarity in submission_similaritys:
                source_submission = submission_similarity.source_submission
                if source_submission not in processed_submissions:
                    partial_credit = historical_contributivity *\
                        submission_similarity.similarity
                    source_submission.historical_contributivity +=\
                        partial_credit
                    submission.historical_contributivity -= partial_credit
                    processed_submissions.append(source_submission)


def compute_historical_contributivity(event_name):
    compute_historical_contributivity_no_commit(event_name)
    db.session.commit()
    update_leaderboards(event_name)
    update_all_user_leaderboards(event_name)


def is_user_signed_up(event_name, user_name):
    for event_team in get_user_event_teams(event_name, user_name):
        if event_team.is_active and event_team.approved:
            return True
    return False


def is_user_asked_sign_up(event_name, user_name):
    for event_team in get_user_event_teams(event_name, user_name):
        if event_team.is_active and not event_team.approved:
            return True
    return False


def is_admin(event, user):
    if user.access_level == 'admin':
        return True
    event_admin = EventAdmin.query.filter_by(
        event=event, admin=user).one_or_none()
    if event_admin is None:
        return False
    else:
        return True


def is_public_event(event, user):
    if event is None:
        return False
    if user.access_level == 'asked':
        return False
    if event.is_public or is_admin(event, user):
        return True
    return False


def is_open_leaderboard(event, current_user):
    """
    True if current_user can look at submission of event.

    If submission is None, it is assumed to be the sandbox.
    """
    if not current_user.is_authenticated or not current_user.is_active:
        return False
    if is_admin(event, current_user):
        return True
    if not is_user_signed_up(event.name, current_user.name):
        return False
    if event.is_public_open:
        return True
    return False


def is_open_code(event, current_user, submission=None):
    """
    True if current_user can look at submission of event.

    If submission is None, it is assumed to be the sandbox.
    """
    if not current_user.is_authenticated or not current_user.is_active:
        return False
    if is_admin(event, current_user):
        return True
    if not is_user_signed_up(event.name, current_user.name):
        return False
    if submission is None:
        # It's probably stupid since we could just return True here, but this
        # access right thing will have to be cleaned up anyways
        submission = get_sandbox(event, current_user)
    if current_user in get_team_members(submission.event_team.team):
        return True
    if event.is_public_open:
        return True
    return False


def get_leaderboards(event_name, user_name=None):
    """Create leaderboards.

    Returns
    -------
    leaderboard_html_with_links : html string
    leaderboard_html_with_no_links : html string
    """
    submissions = get_submissions(event_name=event_name, user_name=user_name)
    submissions = [submission for submission in submissions
                   if submission.is_public_leaderboard and submission.is_valid]
    event = Event.query.filter_by(name=event_name).one()

    score_names = [score_type.name for score_type in event.score_types]
    scoress = np.array([
        [round(score.valid_score_cv_bag, score.precision)
         for score in submission.ordered_scores(score_names)]
        for submission in submissions
    ]).T
    leaderboard_df = pd.DataFrame()
    leaderboard_df['team'] = [
        submission.event_team.team.name for submission in submissions]
    leaderboard_df['submission'] = [
        submission.name_with_link for submission in submissions]
    leaderboard_df['submission no link'] = [
        submission.name[:20] for submission in submissions]
    leaderboard_df['contributivity'] = [
        int(round(100 * submission.contributivity))
        for submission in submissions]
    leaderboard_df['historical contributivity'] = [
        int(round(100 * submission.historical_contributivity))
        for submission in submissions]
    for score_name in score_names:  # to make sure the column is created
        leaderboard_df[score_name] = 0
    for score_name, scores in zip(score_names, scoress):
        leaderboard_df[score_name] = scores
    leaderboard_df['train time [s]'] = [
        int(round(submission.train_time_cv_mean))
        for submission in submissions]
    leaderboard_df['test time [s]'] = [
        int(round(submission.valid_time_cv_mean))
        for submission in submissions]
    leaderboard_df['submitted at (UTC)'] = [
        date_time_format(submission.submission_timestamp)
        for submission in submissions]
    sort_column = event.official_score_name
    leaderboard_df = leaderboard_df.sort_values(
        sort_column, ascending=event.official_score_type.is_lower_the_better)

    html_params = dict(
        escape=False,
        index=False,
        max_cols=None,
        max_rows=None,
        justify='left',
        # classes=['ui', 'blue', 'celled', 'table', 'sortable']
    )
    leaderboard_html_with_links = leaderboard_df.drop(
        'submission no link', axis=1).to_html(**html_params)
    leaderboard_df = leaderboard_df.drop('submission', axis=1)
    leaderboard_df = leaderboard_df.rename(
        columns={'submission no link': 'submission'})
    leaderboard_html_no_links = leaderboard_df.to_html(**html_params)

    return (
        table_format(leaderboard_html_with_links),
        table_format(leaderboard_html_no_links)
    )


def get_private_leaderboards(event_name, user_name=None):
    """Create private leaderboards.

    Returns
    -------
    leaderboard_html_with_links : html string
    leaderboard_html_with_no_links : html string
    """
    submissions = get_submissions(event_name=event_name, user_name=user_name)
    submissions = [submission for submission in submissions
                   if submission.is_private_leaderboard]
    event = Event.query.filter_by(name=event_name).one()

    score_names = [score_type.name for score_type in event.score_types]
    scoresss = np.array([
        [[round(score.valid_score_cv_bag, score.precision),
          round(score.valid_score_cv_mean, score.precision),
          round(score.valid_score_cv_std, score.precision + 1),
          round(score.test_score_cv_bag, score.precision),
          round(score.test_score_cv_mean, score.precision),
          round(score.test_score_cv_std, score.precision + 1)]
         for score in submission.ordered_scores(score_names)]
        for submission in submissions
    ])
    if len(submissions) > 0:
        scoresss = np.swapaxes(scoresss, 0, 1)
    leaderboard_df = pd.DataFrame()
    leaderboard_df['team'] = [
        submission.event_team.team.name for submission in submissions]
    leaderboard_df['submission'] = [
        submission.name_with_link for submission in submissions]
    for score_name in score_names:  # to make sure the column is created
        leaderboard_df[score_name + ' pub bag'] = 0
        leaderboard_df[score_name + ' pub mean'] = 0
        leaderboard_df[score_name + ' pub std'] = 0
        leaderboard_df[score_name + ' pr bag'] = 0
        leaderboard_df[score_name + ' pr mean'] = 0
        leaderboard_df[score_name + ' pr std'] = 0
    for score_name, scoress in zip(score_names, scoresss):
        leaderboard_df[score_name + ' pub bag'] = scoress[:, 0]
        leaderboard_df[score_name + ' pub mean'] = scoress[:, 1]
        leaderboard_df[score_name + ' pub std'] = scoress[:, 2]
        leaderboard_df[score_name + ' pr bag'] = scoress[:, 3]
        leaderboard_df[score_name + ' pr mean'] = scoress[:, 4]
        leaderboard_df[score_name + ' pr std'] = scoress[:, 5]
    leaderboard_df['contributivity'] = [
        int(round(100 * submission.contributivity))
        for submission in submissions]
    leaderboard_df['historical contributivity'] = [
        int(round(100 * submission.historical_contributivity))
        for submission in submissions]
    leaderboard_df['train time [s]'] = [
        int(round(submission.train_time_cv_mean))
        for submission in submissions]
    leaderboard_df['trt std'] = [
        int(round(submission.train_time_cv_std))
        for submission in submissions]
    leaderboard_df['test time [s]'] = [
        int(round(submission.valid_time_cv_mean))
        for submission in submissions]
    leaderboard_df['tet std'] = [
        int(round(submission.valid_time_cv_std))
        for submission in submissions]
    leaderboard_df['max RAM [MB]'] = [
        int(round(submission.max_ram)) if type(submission.max_ram) == float
        else 0
        for submission in submissions]
    leaderboard_df['submitted at (UTC)'] = [
        date_time_format(submission.submission_timestamp)
        for submission in submissions]
    sort_column = event.official_score_name + ' pr bag'
    leaderboard_df = leaderboard_df.sort_values(
        sort_column, ascending=event.official_score_type.is_lower_the_better)
    html_params = dict(
        escape=False,
        index=False,
        max_cols=None,
        max_rows=None,
        justify='left',
        # classes=['ui', 'blue', 'celled', 'table', 'sortable']
    )
    leaderboard_html = leaderboard_df.to_html(**html_params)

    # logger.info(u'private leaderboard construction takes {}ms'.format(
    #     int(1000 * (time.time() - start))))

    return table_format(leaderboard_html)


def get_competition_leaderboards(event_name):
    """Create leaderboards.

    Returns
    -------
    leaderboard_html_with_links : html string
    leaderboard_html_with_no_links : html string
    """
    submissions = get_submissions(event_name=event_name)
    submissions = [
        submission for submission in submissions
        if submission.is_public_leaderboard and submission.is_valid and
        submission.is_in_competition]
    event = Event.query.filter_by(name=event_name).one()
    score_type = event.official_score_type
    score_name = event.official_score_name

    # construct full leaderboard
    leaderboard_df = pd.DataFrame()
    leaderboard_df['team'] = [
        submission.event_team.team.name for submission in submissions]
    leaderboard_df['submission'] = [
        submission.name[:20] for submission in submissions]
    leaderboard_df['public ' + score_name] = [
        round(
            submission.official_score.valid_score_cv_bag, score_type.precision)
        for submission in submissions]
    leaderboard_df['private ' + score_name] = [
        round(
            submission.official_score.test_score_cv_bag, score_type.precision)
        for submission in submissions]
    leaderboard_df['train time [s]'] = [
        int(round(submission.train_time_cv_mean))
        for submission in submissions]
    leaderboard_df['test time [s]'] = [
        int(round(submission.valid_time_cv_mean))
        for submission in submissions]
    leaderboard_df['submitted at (UTC)'] = [
        date_time_format(submission.submission_timestamp)
        for submission in submissions]

    # select best submission for each team
    if score_type.is_lower_the_better:
        best_df = leaderboard_df.groupby('team').min()
    else:
        best_df = leaderboard_df.groupby('team').max()
    best_df = best_df[['public ' + score_name]].reset_index()
    best_df['best'] = True

    # merge to get a best indicator column then select best
    leaderboard_df = pd.merge(
        leaderboard_df, best_df, how='left',
        left_on=['team', 'public ' + score_name],
        right_on=['team', 'public ' + score_name])
    leaderboard_df = leaderboard_df.fillna(False)
    leaderboard_df = leaderboard_df[leaderboard_df['best']]
    leaderboard_df = leaderboard_df.drop(columns='best')

    # dealing with ties: we need the lowest timestamp
    best_df = leaderboard_df.groupby('team').min()
    best_df = best_df[['submitted at (UTC)']].reset_index()
    best_df['best'] = True
    leaderboard_df = pd.merge(
        leaderboard_df, best_df, how='left',
        left_on=['team', 'submitted at (UTC)'],
        right_on=['team', 'submitted at (UTC)'])
    leaderboard_df = leaderboard_df.fillna(False)
    leaderboard_df = leaderboard_df[leaderboard_df['best']]
    leaderboard_df = leaderboard_df.drop(columns='best')

    # sort by public score then by submission timestamp, compute rank
    leaderboard_df = leaderboard_df.sort_values(
        by=['public ' + score_name, 'submitted at (UTC)'],
        ascending=[score_type.is_lower_the_better, True])
    leaderboard_df['public rank'] = np.arange(len(leaderboard_df)) + 1

    # sort by private score then by submission timestamp, compute rank
    leaderboard_df = leaderboard_df.sort_values(
        by=['private ' + score_name, 'submitted at (UTC)'],
        ascending=[score_type.is_lower_the_better, True])
    leaderboard_df['private rank'] = np.arange(len(leaderboard_df)) + 1

    leaderboard_df['move'] =\
        leaderboard_df['public rank'] - leaderboard_df['private rank']
    leaderboard_df['move'] = [
        '{0:+d}'.format(m) if m != 0 else '-' for m in leaderboard_df['move']]

    public_leaderboard_df = leaderboard_df[[
        'public rank', 'team', 'submission', 'public ' + score_name,
        'train time [s]', 'test time [s]', 'submitted at (UTC)']]
    public_leaderboard_df = public_leaderboard_df.rename(columns={
        'public ' + score_name: score_name,
        'public rank': 'rank'
    })
    public_leaderboard_df = public_leaderboard_df.sort_values(by='rank')

    private_leaderboard_df = leaderboard_df[[
        'private rank', 'move', 'team', 'submission', 'private ' + score_name,
        'train time [s]', 'test time [s]', 'submitted at (UTC)']]
    private_leaderboard_df = private_leaderboard_df.rename(columns={
        'private ' + score_name: score_name,
        'private rank': 'rank'
    })
    private_leaderboard_df = private_leaderboard_df.sort_values(by='rank')

    html_params = dict(
        escape=False,
        index=False,
        max_cols=None,
        max_rows=None,
        justify='left',
        # classes=['ui', 'blue', 'celled', 'table', 'sortable']
    )
    public_leaderboard_html = public_leaderboard_df.to_html(**html_params)
    private_leaderboard_html = private_leaderboard_df.to_html(**html_params)

    return (
        table_format(public_leaderboard_html),
        table_format(private_leaderboard_html)
    )


def update_leaderboards(event_name):
    private_leaderboard_html = get_private_leaderboards(
        event_name)
    leaderboards = get_leaderboards(event_name)
    failed_leaderboard_html = get_failed_leaderboard(event_name)
    new_leaderboard_html = get_new_leaderboard(event_name)
    competition_leaderboards_html = get_competition_leaderboards(event_name)

    event = Event.query.filter_by(name=event_name).one()
    event.private_leaderboard_html = private_leaderboard_html
    event.public_leaderboard_html_with_links = leaderboards[0]
    event.public_leaderboard_html_no_links = leaderboards[1]
    event.failed_leaderboard_html = failed_leaderboard_html
    event.new_leaderboard_html = new_leaderboard_html
    event.public_competition_leaderboard_html =\
        competition_leaderboards_html[0]
    event.private_competition_leaderboard_html = \
        competition_leaderboards_html[1]
    db.session.commit()


def update_user_leaderboards(event_name, user_name):
    logger.info('Leaderboard is updated for user {} in event {}.'.format(
        user_name, event_name))
    leaderboards = get_leaderboards(event_name, user_name)
    failed_leaderboard_html = get_failed_leaderboard(event_name, user_name)
    new_leaderboard_html = get_new_leaderboard(event_name, user_name)
    for event_team in get_user_event_teams(event_name, user_name):
        event_team.leaderboard_html = leaderboards[0]
        event_team.failed_leaderboard_html = failed_leaderboard_html
        event_team.new_leaderboard_html = new_leaderboard_html
    db.session.commit()


def update_all_user_leaderboards(event_name):
    event = Event.query.filter_by(name=event_name).one()
    event_teams = EventTeam.query.filter_by(event=event).all()
    for event_team in event_teams:
        user_name = event_team.team.name
        leaderboards = get_leaderboards(event_name, user_name)
        failed_leaderboard_html = get_failed_leaderboard(
            event_name, user_name)
        new_leaderboard_html = get_new_leaderboard(event_name, user_name)
        event_team.leaderboard_html = leaderboards[0]
        event_team.failed_leaderboard_html = failed_leaderboard_html
        event_team.new_leaderboard_html = new_leaderboard_html
    db.session.commit()


def get_failed_leaderboard(event_name, team_name=None, user_name=None):
    """Create failed leaderboards.

    Returns
    -------
    leaderboard_html : html string
    """
    submissions = get_submissions(
        event_name=event_name, team_name=team_name, user_name=user_name)
    submissions = [submission for submission in submissions
                   if submission.is_error]

    columns = ['team',
               'submission',
               'submitted at (UTC)',
               'error']
    leaderboard_dict_list = [
        {column: value for column, value in zip(
            columns, [submission.event_team.team.name,
                      submission.name_with_link,
                      date_time_format(submission.submission_timestamp),
                      submission.state_with_link])}
        for submission in submissions
    ]
    leaderboard_df = pd.DataFrame(leaderboard_dict_list, columns=columns)
    html_params = dict(
        escape=False,
        index=False,
        max_cols=None,
        max_rows=None,
        justify='left',
        # classes=['ui', 'blue', 'celled', 'table', 'sortable']
    )
    leaderboard_html = leaderboard_df.to_html(**html_params)

    # logger.info(u'failed leaderboard construction takes {}ms'.format(
    #     int(1000 * (time.time() - start))))

    return table_format(leaderboard_html)


def get_new_leaderboard(event_name, team_name=None, user_name=None):
    """Create new leaderboards.

    Returns
    -------
    leaderboard_html : html string
    """
    submissions = get_submissions(
        event_name=event_name, team_name=team_name, user_name=user_name)
    submissions = [submission for submission in submissions
                   if submission.state in
                   ['new', 'training', 'sent_to_training'] and
                   submission.is_not_sandbox]

    columns = ['team',
               'submission',
               'submitted at (UTC)']
    leaderboard_dict_list = [
        {column: value for column, value in zip(
            columns, [submission.event_team.team.name,
                      submission.name_with_link,
                      date_time_format(
                          submission.submission_timestamp)])}
        for submission in submissions
    ]
    leaderboard_df = pd.DataFrame(leaderboard_dict_list, columns=columns)
    html_params = dict(
        escape=False,
        index=False,
        max_cols=None,
        max_rows=None,
        justify='left',
        # classes=['ui', 'blue', 'celled', 'table', 'sortable']
    )

    # logger.info(u'new leaderboard construction takes {}ms'.format(
    #     int(1000 * (time.time() - start))))

    leaderboard_html = leaderboard_df.to_html(**html_params)
    return table_format(leaderboard_html)


def get_submissions(event_name=None, team_name=None, user_name=None,
                    submission_name=None):
    if event_name is None:  # All submissions
        submissions = Submission.query.all()
    else:
        if team_name is None:
            if user_name is None:  # All submissions in a given event
                submissions_ = db.session.query(
                    Submission, Event, EventTeam).filter(
                    Event.name == event_name).filter(
                    Event.id == EventTeam.event_id).filter(
                    EventTeam.id == Submission.event_team_id).all()
                if submissions_:
                    submissions = [s for (s, e, et) in submissions_]
                else:
                    submissions = []
            else:
                # All submissions for a given event by all the teams of a user
                submissions = []
                for event_team in get_user_event_teams(event_name, user_name):
                    submissions += db.session.query(
                        Submission).filter(
                        Event.name == event_name).filter(
                        Event.id == event_team.event_id).filter(
                        event_team.id == Submission.event_team_id).all()
        else:
            if submission_name is None:
                # All submissions in a given event and team
                submissions_ = db.session.query(
                    Submission, Event, Team, EventTeam).filter(
                    Event.name == event_name).filter(
                    Team.name == team_name).filter(
                    Event.id == EventTeam.event_id).filter(
                    Team.id == EventTeam.team_id).filter(
                    EventTeam.id == Submission.event_team_id).all()
            else:  # Given submission
                submissions_ = db.session.query(
                    Submission, Event, Team, EventTeam).filter(
                    Submission.name == submission_name).filter(
                    Event.name == event_name).filter(
                    Team.name == team_name).filter(
                    Event.id == EventTeam.event_id).filter(
                    Team.id == EventTeam.team_id).filter(
                    EventTeam.id == Submission.event_team_id).all()
            if submissions_:
                submissions = [s for (s, e, t, et) in submissions_]
            else:
                submissions = []
    return submissions


def get_submissions_of_state(state):
    return Submission.query.filter(Submission.state == state).all()


def set_error(team_name, submission_name, error, error_msg):
    team = Team.query.filter_by(name=team_name).one()
    submission = Submission.query.filter_by(
        team=team, name=submission_name).one()
    submission.set_error(error, error_msg)
    db.session.commit()


# def get_top_score_of_user(user, closing_timestamp):
#     """Find the best test score of user before closing timestamp.

#     Returns
#     -------
#     best_test_score : The bagged test score of the submission with the best
#     bagged valid score, from among all the submissions of the user, before
#     closing_timestamp.
#     """
#     # team = get_active_user_team(user)
#     # XXX this will not work if we allow team mergers
#     team = Team.query.filter_by(name=user.name).one()
#     submissions = Submission.query.filter_by(team=team).filter(
#         Submission.is_private_leaderboard).all()
#     best_valid_score = config.config_object.specific.score.worst
#     best_test_score = config.config_object.specific.score.worst
#     for submission in submissions:
#         if submission.valid_score_cv_bag > best_valid_score:
#             best_valid_score = submission.valid_score_cv_bag
#             best_test_score = submission.test_score_cv_bag
#     return best_test_score


# def get_top_score_per_user(closing_timestamp=None):
#     if closing_timestamp is None:
#         closing_timestamp = datetime.datetime.utcnow()
#     users = db.session.query(User).all()
#     columns = ['name',
#                'score']
#     top_score_per_user_dict = [
#         {column: value for column, value in zip(
#             columns, [
#                 user.name, get_top_score_of_user(user, closing_timestamp)])}
#         for user in users
#     ]
#     top_score_per_user_dict_df = pd.DataFrame(
#         top_score_per_user_dict, columns=columns)
#     top_score_per_user_dict_df = top_score_per_user_dict_df.sort_values(
#         'name')
#     return top_score_per_user_dict_df


def add_user_interaction(**kwargs):
    user_interaction = UserInteraction(**kwargs)
    db.session.add(user_interaction)
    db.session.commit()


def get_user_interactions_df():
    """Create user interaction table.

    Returns
    -------
    user_interactions_df : pd.DataFrame
    """
    user_interactions = UserInteraction.query.all()

    columns = ['timestamp (UTC)',
               'IP',
               'interaction',
               'user',
               'event',
               'team',
               'submission_id',
               'submission',
               'file',
               'code similarity',
               'diff']

    def user_name(user_interaction):
        user = user_interaction.user
        if user is None:
            return ''
        else:
            return user.name

    def event_name(user_interaction):
        event_team = user_interaction.event_team
        if event_team is None:
            return ''
        else:
            return event_team.event.name

    def team_name(user_interaction):
        event_team = user_interaction.event_team
        if event_team is None:
            return ''
        else:
            return event_team.team.name

    def submission_id(user_interaction):
        submission = user_interaction.submission
        if submission is None:
            return -1
        else:
            return submission.id

    def submission_name(user_interaction):
        submission = user_interaction.submission
        if submission is None:
            return ''
        else:
            return submission.name_with_link

    def submission_file_name(user_interaction):
        submission_file = user_interaction.submission_file
        if submission_file is None:
            return ''
        else:
            return submission_file.name_with_link

    def submission_similarity(user_interaction):
        similarity = user_interaction.submission_file_similarity
        if similarity is None:
            return ''
        else:
            return str(round(similarity, 2))

    def submission_diff_with_link(user_interaction):
        diff_link = user_interaction.submission_file_diff_link
        if diff_link is None:
            return ''
        else:
            return '<a href="' + diff_link + '">diff</a>'

    user_interactions_dict_list = [
        {column: value for column, value in zip(
            columns, [date_time_format(user_interaction.timestamp),
                      user_interaction.ip,
                      user_interaction.interaction,
                      user_name(user_interaction),
                      event_name(user_interaction),
                      team_name(user_interaction),
                      submission_id(user_interaction),
                      submission_name(user_interaction),
                      submission_file_name(user_interaction),
                      submission_similarity(user_interaction),
                      submission_diff_with_link(user_interaction)
                      ])}
        for user_interaction in user_interactions
    ]
    user_interactions_df = pd.DataFrame(
        user_interactions_dict_list, columns=columns)
    user_interactions_df = user_interactions_df.sort_values(
        'timestamp (UTC)', ascending=False)
    return user_interactions_df


def get_user_interactions():
    """Create user interaction table.

    Returns
    -------
    user_interactions_html : html string
    """
    user_interactions_df = get_user_interactions_df()
    html_params = dict(
        escape=False,
        index=False,
        max_cols=None,
        max_rows=None,
        justify='left',
        # classes=['ui', 'blue', 'celled', 'table', 'sortable']
    )
    user_interactions_html = user_interactions_df.to_html(**html_params)
    return table_format(user_interactions_html)


def get_source_submissions(submission):
    submissions = Submission.query.filter_by(
        event_team=submission.event_team).all()
    users = get_team_members(submission.team)
    for user in users:
        user_interactions = UserInteraction.query.filter_by(
            user=user, interaction='looking at submission').all()
        submissions += [user_interaction.submission for
                        user_interaction in user_interactions if
                        user_interaction.event == submission.event]
    submissions = list(set(submissions))
    submissions = [s for s in submissions if
                   s.submission_timestamp < submission.submission_timestamp]
    submissions.sort(key=lambda x: x.submission_timestamp, reverse=True)
    return submissions<|MERGE_RESOLUTION|>--- conflicted
+++ resolved
@@ -15,7 +15,6 @@
 from sqlalchemy.exc import IntegrityError
 from sqlalchemy.orm.exc import NoResultFound
 
-<<<<<<< HEAD
 from rampdb.model import (CVFold, DetachedSubmissionOnCVFold,
                           DuplicateSubmissionError, Event, EventAdmin,
                           EventScoreType, EventTeam, Extension, Keyword,
@@ -25,28 +24,11 @@
                           SubmissionFileTypeExtension, SubmissionOnCVFold,
                           SubmissionSimilarity, Team, TooEarlySubmissionError,
                           User, UserInteraction, Workflow, WorkflowElement,
-                          WorkflowElementType, _get_score_cv_bags,
-                          combine_predictions_list)
-from rampdb.tools import (get_active_user_event_team,
-                          get_next_best_single_fold, get_team_members,
-                          get_user_event_teams)
-
-from . import app, db, ramp_config, ramp_data_path, ramp_kits_path
-=======
+                          WorkflowElementType)
+
 from . import app, db, ramp_config, ramp_kits_path
-from .model import (CVFold, DetachedSubmissionOnCVFold,
-                    DuplicateSubmissionError, Event, EventAdmin,
-                    EventScoreType, EventTeam, Extension, Keyword,
-                    MissingExtensionError, MissingSubmissionFileError,
-                    NameClashError, Problem, ProblemKeyword, Submission,
-                    SubmissionFile, SubmissionFileType,
-                    SubmissionFileTypeExtension, SubmissionOnCVFold,
-                    SubmissionSimilarity, Team, TooEarlySubmissionError, User,
-                    UserInteraction, Workflow, WorkflowElement,
-                    WorkflowElementType)
->>>>>>> 8aa3ff5c
-from .utils import (date_time_format, get_hashed_password, remove_non_ascii,
-                    send_mail, table_format, encode_string)
+from .utils import (date_time_format, encode_string, get_hashed_password,
+                    remove_non_ascii, send_mail, table_format)
 
 logger = logging.getLogger('databoard')
 pd.set_option('display.max_colwidth', -1)  # cause to_html truncates the output
