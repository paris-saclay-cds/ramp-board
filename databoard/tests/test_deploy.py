from __future__ import print_function, absolute_import

import os

<<<<<<< HEAD
from rampdb.model import NameClashError

from databoard import ramp_data_path, ramp_kits_path
import databoard.db_tools as db_tools
from databoard.deploy import deploy
=======
import datetime
import databoard.db_tools as db_tools
from databoard import ramp_data_path, ramp_kits_path, ramp_config
from databoard.deploy import deploy
from databoard.model import (
    NameClashError, User, Problem, Event, Submission, DuplicateSubmissionError,
    SubmissionSimilarity, EventTeam, Team, UserInteraction)
>>>>>>> 8aa3ff5c


def test_deploy():
    deploy()


def test_add_users():
    db_tools.create_user(
        name='test_user', password='test',
        lastname='Test', firstname='User',
        email='test.user@gmail.com', access_level='asked')
    db_tools.approve_user('test_user')
    db_tools.create_user(
        name='test_iris_admin', password='test',
        lastname='Admin', firstname='Iris',
        email='iris.admin@gmail.com', access_level='user')
    try:
        db_tools.create_user(
            name='test_user', password='test', lastname='Test',
            firstname='User', email='test.user2@gmail.com')
    except NameClashError as e:
        assert e.value == 'username is already in use'
    try:
        db_tools.create_user(
            name='test_user', password='test', lastname='Test',
            firstname='User', email='test.user@gmail.com')
    except NameClashError as e:
        assert e.value ==\
            'username is already in use and email is already in use'


def test_setup_workflows():
    db_tools.setup_workflows()


def _add_problem_and_event(problem_name, test_user_name):
    problem_kits_path = os.path.join(ramp_kits_path, problem_name)
    problem_data_path = os.path.join(ramp_data_path, problem_name)
    os.system('git clone https://github.com/ramp-data/{}.git {}'.format(
        problem_name, problem_data_path))
    os.system('git clone https://github.com/ramp-kits/{}.git {}'.format(
        problem_name, problem_kits_path))
    os.chdir(problem_data_path)
    print('Preparing {} data...'.format(problem_name))
    os.system('python prepare_data.py')
    os.chdir(problem_kits_path)
    os.system('jupyter nbconvert --to html {}_starting_kit.ipynb'.format(
        problem_name))

    db_tools.add_problem(
        problem_name, force=True)
    db_tools.add_problem(
        problem_name)
    db_tools.add_problem(
        problem_name, force=True)
    event_name = '{}_test'.format(problem_name)
    event_title = 'test event'
    db_tools.add_event(
        problem_name, event_name, event_title, is_public=True, force=True)
    db_tools.add_event(
        problem_name, event_name, event_title, is_public=True)
    db_tools.add_event(
        problem_name, event_name, event_title, is_public=True, force=True)
    db_tools.sign_up_team(event_name, test_user_name)
    db_tools.submit_starting_kit(event_name, test_user_name)
    db_tools.submit_starting_kit(event_name, test_user_name)
    submissions = db_tools.get_submissions(event_name, test_user_name)
    db_tools.train_test_submissions(
        submissions, force_retrain_test=True, is_parallelize=False)
    try:
        db_tools.submit_starting_kit(event_name, test_user_name)
    except DuplicateSubmissionError as e:
        assert e.value == 'of team "{}" at event "{}" exists already'.format(
            test_user_name, '{}_test'.format(problem_name))
    db_tools.set_state(event_name, test_user_name, 'starting_kit_test', 'new')
    db_tools.train_test_submissions(
        submissions, force_retrain_test=True, is_parallelize=False)

    db_tools.compute_contributivity(event_name)
    db_tools.update_leaderboards(event_name)
    db_tools.update_user_leaderboards(event_name, test_user_name)
    db_tools.compute_contributivity(event_name)


def test_add_problem_and_event():
    _add_problem_and_event('iris', 'test_user')
    _add_problem_and_event('iris', 'test_user')
    _add_problem_and_event('boston_housing', 'test_user')


def test_add_submission_similarity():
    u = User.query.filter_by(name='test_user').one()
    t = Team.query.filter_by(name='test_user').one()
    e = Event.query.filter_by(name='boston_housing_test').one()
    et = EventTeam.query.filter_by(event=e, team=t).one()
    submissions = Submission.query.filter_by(event_team=et).all()
    source_submission = submissions[0]
    target_submission = submissions[1]
    db_tools.add_submission_similarity(
        type='target_credit', user=u, source_submission=source_submission,
        target_submission=target_submission, similarity=0.8,
        timestamp=datetime.datetime.utcnow())
    db_tools.add_user_interaction(
        interaction='giving credit', user=u, event=e, ip='0.0.0.0',
        submission=target_submission)


def test_is_dot_dot_dot():
    event = Event.query.filter_by(name='boston_housing_test').one()
    user = User.query.filter_by(name='test_user').one()
    submission = Submission.query.filter_by(name='starting_kit_test').all()[0]
    assert db_tools.is_user_signed_up('boston_housing_test', 'test_user')
    assert not db_tools.is_user_asked_sign_up(
        'boston_housing_test', 'test_user')
    assert not db_tools.is_admin(event, user)
    assert db_tools.is_public_event(event, user)
    assert db_tools.is_open_leaderboard(event, user)
    assert db_tools.is_open_code(event, user, submission)


def test_make_event_admin():
    db_tools.make_event_admin('iris_test', 'test_iris_admin')


def test_add_keywords():
    db_tools.add_keyword('botany', 'data_domain', 'scientific data', 'Botany')
    db_tools.add_keyword('botany', 'data_domain', 'scientific data', 'Botany.')
    db_tools.add_keyword(
        'botany', 'data_domain', 'scientific data', 'Botany.', force=True)
    db_tools.add_keyword(
        'real estate', 'data_domain', 'industrial data', 'Real estate.')
    db_tools.add_keyword(
        'regression', 'data_science_theme', None, 'Regression.')
    db_tools.add_keyword(
        'classification', 'data_science_theme', None, 'Classification.')
    db_tools.add_problem_keyword('iris', 'classification')
    db_tools.add_problem_keyword('iris', 'classification')
    db_tools.add_problem_keyword('iris', 'classification', force=True)
    db_tools.add_problem_keyword('iris', 'botany')
    db_tools.add_problem_keyword('boston_housing', 'regression')
    db_tools.add_problem_keyword('boston_housing', 'real estate')


def test_update_profile():
    class Field():
        def __init__(self, data):
            self.data = data

    class UserUpdateProfileForm():
        def __init__(self):
            self.user_name = Field('test_user')
            self.lastname = Field('test')
            self.firstname = Field('test')
            self.email = Field('test.user@gmail.com')
            self.linkedin_url = Field('test')
            self.twitter_url = Field('test')
            self.facebook_url = Field('test')
            self.google_url = Field('test')
            self.github_url = Field('test')
            self.website_url = Field('test')
            self.bio = Field('test')
            self.is_want_news = Field(False)

    user = User.query.filter_by(name='test_user').one()
    form = UserUpdateProfileForm()
    db_tools.update_user(user, form)
    form.email = Field('iris.admin@gmail.com')
    try:
        db_tools.update_user(user, form)
    except NameClashError as e:
        assert e.value == 'email is already in use'


def test_get_sandbox():
    event = Event.query.filter_by(name='boston_housing_test').one()
    user = User.query.filter_by(email='test.user@gmail.com').one()
    sandbox = db_tools.get_sandbox(event, user)
    assert sandbox.name == ramp_config['sandbox_dir']


def test_get_earliest_new_submission():
    db_tools.get_earliest_new_submission()
    db_tools.get_earliest_new_submission('iris_test')
    db_tools.get_earliest_new_submission('not_iris_test')


def test_leaderboard():
    print('***************** Leaderboard ****************')
    print(db_tools.get_leaderboards(
        'iris_test', user_name='test_user'))
    print(db_tools.get_leaderboards(
        'boston_housing_test', user_name='test_user'))
    print('***************** Private leaderboard ****************')
    print(db_tools.get_private_leaderboards('iris_test'))
    print(db_tools.get_private_leaderboards('boston_housing_test'))
    print('*********** Leaderboard of test_user ***********')
    print(db_tools.get_leaderboards(
        'iris_test', user_name='test_user'))
    print('*********** Private leaderboard of test_user ***********')
    print(db_tools.get_private_leaderboards(
        'iris_test', user_name='test_user'))
    print('*********** Failing leaderboard of test_user ***********')
    print(db_tools.get_failed_leaderboard('iris_test', user_name='test_user'))
    print('*********** New leaderboard of test_user ***********')
    print(db_tools.get_new_leaderboard('iris_test', user_name='test_user'))


def test_model():
    u = User.query.filter_by(name='test_user').one()
    u.is_active
    u.is_anonymous
    u.get_id()
    u.__repr__()

    p = Problem.query.filter_by(name='iris').one()
    p.__repr__()
    p.title
    p.module
    p.Predictions
    p.get_train_data()
    p.get_test_data()
    predictions = p.ground_truths_train()
    p.ground_truths_test()
    p.ground_truths_valid(range(len(predictions.y_pred)))
    p.workflow_object

    for e in p.events:
        e.workflow
        e.combined_combined_valid_score_str
        e.combined_combined_test_score_str
        e.combined_foldwise_valid_score_str
        e.combined_foldwise_test_score_str
        e.is_open
        e.is_public_open
        e.is_closed
        e.n_jobs
        e.n_participants
        for st in e.score_types:
            st.__repr__()
            st.score_type_object
            st.score_function
            st.is_lower_the_better
            st.minimum
            st.maximum
            st.worst
        for cv in e.cv_folds:
            e.__repr__()
        for et in e.event_teams:
            et.__repr__()

    w = p.workflow
    w.__repr__()
    for we in w.elements:
        we.__repr__()
        we.type
        we.file_type
        we.is_editable
        we.max_size
        wet = we.workflow_element_type
        wet.__repr__()
        wet.file_type
        wet.is_editable
        wet.max_size
        sft = wet.type
        for e in sft.extensions:
            e.file_type
            e.extension_name
        for sf in we.submission_files:
            sf.is_editable
            sf.extension
            sf.type
            sf.name
            sf.f_name
            sf.link
            sf.path
            sf.name_with_link
            code = sf.get_code()
            sf.set_code(code)
            sf.__repr__()

    ss = Submission.query.all()
    ss = [s for s in ss if s.is_not_sandbox and not s.is_error]
    for s in ss:
        print(s.event, s.name)
        for score in s.scores:
            score.score_name
            score.score_function
            score.precision
            score.train_score_cv_mean
            score.valid_score_cv_mean
            score.test_score_cv_mean
            score.train_score_cv_std
            score.valid_score_cv_std
            score.test_score_cv_std
            score.score_name
            score.score_name
            for cv_score in score.on_cv_folds:
                cv_score.name
                cv_score.event_score_type
                cv_score.score_function
        for cv in s.on_cv_folds:
            cv.__repr__()
            cv.is_public_leaderboard
            cv.is_trained
            cv.is_validated
            cv.is_tested
            cv.is_error
            cv.full_train_predictions
            cv.train_predictions
            cv.valid_predictions
            cv.test_predictions
            cv.official_score
            cv.reset()
            cv.compute_train_scores()
            cv.compute_valid_scores()
            cv.compute_test_scores()
        s.__str__()
        s.__repr__()
        s.team
        s.event
        s.official_score_function
        s.official_score_name
        s.official_score
        s.score_types
        s.Predictions
        s.is_not_sandbox
        s.is_error
        s.is_public_leaderboard
        s.is_private_leaderboard
        s.path
        s.module
        s.f_names
        s.link
        s.full_name_with_link
        s.name_with_link
        s.state_with_link
        s.ordered_scores
        s.set_state(s.state)
        s.set_error('training_error', 'error message')
        s.set_contributivity()
        s.reset()

    sss = SubmissionSimilarity.query.all()
    for ss in sss:
        ss.__repr__()

    uis = UserInteraction.query.all()
    for ui in uis:
        ui.__repr__()
        ui.submission_file_diff_link
        ui.event
        ui.team


def test_delete_submissions():
    db_tools.exclude_from_ensemble(
        'boston_housing_test', 'test_user', 'random_forest_100')
    db_tools.compute_contributivity('boston_housing_test')
    db_tools.update_leaderboards('boston_housing_test')
    db_tools.update_user_leaderboards('boston_housing_test', 'test_user')
    db_tools.update_all_user_leaderboards('boston_housing_test')
    db_tools.update_all_user_leaderboards('iris_test')
    db_tools.delete_submission('iris_test', 'test_user', 'starting_kit_test')
    db_tools.compute_contributivity('iris_test')
    db_tools.update_leaderboards('iris_test')
    db_tools.update_user_leaderboards('iris_test', 'test_user')
    db_tools.set_n_submissions()
    db_tools.set_n_submissions('boston_housing_test')<|MERGE_RESOLUTION|>--- conflicted
+++ resolved
@@ -1,22 +1,15 @@
 from __future__ import print_function, absolute_import
 
 import os
-
-<<<<<<< HEAD
-from rampdb.model import NameClashError
-
-from databoard import ramp_data_path, ramp_kits_path
-import databoard.db_tools as db_tools
-from databoard.deploy import deploy
-=======
 import datetime
+
+from rampdb.model import (
+    NameClashError, User, Problem, Event, Submission, DuplicateSubmissionError,
+    SubmissionSimilarity, EventTeam, Team, UserInteraction)
+
 import databoard.db_tools as db_tools
 from databoard import ramp_data_path, ramp_kits_path, ramp_config
 from databoard.deploy import deploy
-from databoard.model import (
-    NameClashError, User, Problem, Event, Submission, DuplicateSubmissionError,
-    SubmissionSimilarity, EventTeam, Team, UserInteraction)
->>>>>>> 8aa3ff5c
 
 
 def test_deploy():
