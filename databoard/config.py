import os

root_path = '.'

# paths
# repos_path = os.path.join(root_path, 'git_submissions')
# ground_truth_path = os.path.join(root_path, 'ground_truth')
templates_path = os.path.join(root_path, 'submissions_d_name')
submissions_d_name = 'submissions'
submissions_path = os.path.join(root_path, submissions_d_name)
# deposited_submissions_d_name = 'deposited_submissions'
# deposited_submissions_path = os.path.join(
#     root_path, deposited_submissions_d_name)
sandbox_d_name = 'starting_kit'
starting_kit_d_name = 'starting_kit'
sandbox_path = os.path.join(root_path, sandbox_d_name)
problems_d_name = 'problems'
problems_path = os.path.join(root_path, problems_d_name)

# data_path = os.path.join(root_path, 'data')
# raw_data_path = os.path.join(data_path, 'raw')
# public_data_path = os.path.join(data_path, 'public')
# private_data_path = os.path.join(data_path, 'private')

specific_module = 'databoard.specific'
workflows_module = specific_module + '.workflows'
problems_module = specific_module + '.problems'
events_module = specific_module + '.events'
score_types_module = specific_module + '.score_types'

cachedir = '.'

is_parallelize = True  # make it False if parallel training is not working
# make it True to use parallelism across machines
is_parallelize_across_machines = False
# maximum number of seconds per model training for parallelize across machines
timeout_parallelize_across_machines = 10800
# often doesn't work and takes a lot of disk space
is_pickle_trained_submission = False

# Open ports in Stratuslab
# 22, 80, 389, 443, 636, 2135, 2170, 2171, 2172, 2811, 3147, 5001, 5010, 5015,
# 8080, 8081, 8095, 8188, 8443, 8444, 9002, 10339, 10636, 15000, 15001, 15002,
# 15003, 15004, 20000-25000.

# air_passengers
# server_port = '8443'
# dest_path = '/mnt/datacamp/databoard_06_8443_test'

# pollenating insects
# server_port = '8444'
# dest_path = '/mnt/datacamp/databoard_07_8444_test'

# el nino
# server_port = '8188'
# dest_path = '/mnt/datacamp/databoard_05_8188_test'

# kaggle otto with skf_test_size = 0.5
# server_port = '8081'
# dest_path = '/mnt/datacamp/databoard_04_8081_test'

# kaggle otto with skf_test_size = 0.2
# server_port = '8095'
# dest_path = '/mnt/datacamp/databoard_04_8095_test'

# variable star
# server_port = '8080'
# dest_path = '/mnt/datacamp/databoard_03_8080_test'

# debug_server = 'http://' + "localhost:{}".format(server_port)
# train_server = 'http://' + socket.gethostname() + ".lal.in2p3.fr:{}".format(
#    server_port)
# server_name = debug_server if local_deployment else train_server

test_server = '134.158.75.119'
test_root = '/mnt/ramp_data/datacamp/'
production_server = '134.158.75.211'
production_root = '/mnt/ramp_data/datacamp/'
reims_server = 'romeo1.univ-reims.fr'
local_root = '/tmp'  # for local publishing / testing
server_port = 8080

appstat_server = 'lx.lal.in2p3.fr'
appstat_root = '/exp/appstat/cherti/datacamp'


# class RampConfig(object):
#     def __init__(self,
#                  ramp_name,
#                  # for naming the library where the data and specific.py is
#                  train_server,  # the server for training
#                  train_user,  # the username on the train_server
#                  train_root,  # the root dir of databoard on the train_server
#                  n_cpus,  # number of cpus on the train_server
#                  web_server,
#                  # the server for the web site (and possibly leaderboard)
#                  web_user,  # the username on the web_server
#                  web_root,  # the root dir of databoard on the web_server
#                  server_port,  # the server port on the web_server
#                  cv_test_size,
#                  random_state,
#                  cv_bag_size=0,
#                  ):
#         self.ramp_name = ramp_name
#         self.train_server = train_server
#         self.train_user = train_user
#         self.train_root = train_root
#         self.n_cpus = n_cpus
#         self.web_server = web_server
#         self.web_user = web_user
#         self.web_root = web_root
#         self.server_port = server_port
#         self.cv_test_size = cv_test_size
#         self.cv_bag_size = cv_bag_size
#         self.random_state = random_state

#     def get_destination_path(self, root):
#         destination_path = os.path.join(
#             root, "databoard_" + self.ramp_name + "_" + self.server_port)
#         return destination_path

#     @property
#     def train_destination_path(self):
#         return self.get_destination_path(self.train_root)

#     @property
#     def web_destination_path(self):
#         return self.get_destination_path(self.web_root)

#     @property
#     def specific(self):
#         return import_module(
#             '.specific', 'databoard.ramps.' + self.ramp_name)

#     def get_deployment_target(self, mode='web'):
#         deployment_target = ''
#         if mode == 'web':
#             user, server, root = 'web_user', 'web_server', 'web_root'
#         elif mode == 'train':
#             user = self.train_user
#             server = self.train_server
#             root = self.train_root
#         else:
#             raise ValueError('mode ???')
#         if self.train_server != 'localhost':
#             deployment_target += user + '@' + server + ':'
#         deployment_target += self.get_destination_path(root)
#         return deployment_target

#     def get_software_target(self, mode='web'):
#         software_target = ''
#         if mode == 'web':
#             user, server, root = 'web_user', 'web_server', 'web_root'
#         elif mode == 'train':
#             user = self.train_user
#             server = self.train_server
#             root = self.train_root
#         else:
#             raise ValueError('mode ???')
#         if self.train_server != 'localhost':
#             software_target += user + '@' + server + ':'
# #        software_target += '/mnt/databoard/databoard-0.1.dev0/'
#         software_target += self.train_root + '/code/'
#         print software_target
#         return software_target

#     def is_same_web_and_train_servers(self):
#         return ((self.web_server == self.train_server)
#                 and (self.web_user == self.train_user)
#                 and (self.web_root == self.train_root))


# ramps_configs = dict()

# local_kwargs = dict(
#     train_server='localhost',
#     train_user='',
#     train_root=local_root,
#     n_cpus=2,
#     web_server='localhost',
#     web_user='',
#     web_root=local_root,
#     server_port='8080',
#     cv_test_size=0.2,
#     random_state=57,
# )

# vd_kwargs = dict(
#     train_server=vd_server,
#     train_user='root',
#     train_root=vd_root,
#     web_server=vd_server,
#     web_user='root',
#     web_root=vd_root,
# )

# appstat_kwargs = dict(
#     train_server=appstat_server,
#     train_user='cherti',
#     train_root=appstat_root,
#     web_server=appstat_server,
#     web_user='cherti',
#     web_root=appstat_root,
# )

# reims_kwargs = dict(
#     train_server=reims_server,
#     train_user='mcherti',
#     train_root='/home/mcherti/ramp_pollenating_insects',
#     web_server=vd_server,
#     web_user='root',
#     web_root=vd_root,
# )

# ramps_configs['air_passengers_local'] = RampConfig(
#     ramp_name='air_passengers', **local_kwargs)
# ramps_configs['boston_housing_local'] = RampConfig(
#     ramp_name='boston_housing', **local_kwargs)
# ramps_configs['bankruptcy_local'] = RampConfig(
#     ramp_name='bankruptcy', **local_kwargs)
# ramps_configs['el_nino_bagged_cv_future_local'] = RampConfig(
#     ramp_name='el_nino_bagged_cv_future', **local_kwargs)
# ramps_configs['el_nino_block_cv_local'] = RampConfig(
#     ramp_name='el_nino_block_cv', cv_bag_size=0.5, **local_kwargs)
# ramps_configs['epidemium_cancer_rate_local'] = RampConfig(
#     ramp_name='epidemium_cancer_rate', **local_kwargs)
# ramps_configs['iris_local'] = RampConfig(
#     ramp_name='iris', **local_kwargs)
# ramps_configs['kaggle_otto_local'] = RampConfig(
#     ramp_name='kaggle_otto', **local_kwargs)
# ramps_configs['macro_abm_local'] = RampConfig(
#     ramp_name='macro_abm', **local_kwargs)
# ramps_configs['mortality_prediction_local'] = RampConfig(
#     ramp_name='mortality_prediction', **local_kwargs)
# ramps_configs['pollenating_insects_local'] = RampConfig(
#     ramp_name='pollenating_insects', **local_kwargs)
# ramps_configs['variable_stars_local'] = RampConfig(
#     ramp_name='variable_stars', **local_kwargs)

# ramps_configs['iris_remote'] = RampConfig(
#     ramp_name='iris',
#     n_cpus=32,
#     server_port='2171',
#     cv_test_size=0.2,
#     random_state=57,
#     **vd_kwargs
# )

# ramps_configs['variable_stars_remote'] = RampConfig(
#     ramp_name='variable_stars',
#     n_cpus=20,
#     server_port='8080',
#     cv_test_size=0.2,
#     random_state=57,
#     **vd_kwargs
# )

# ramps_configs['variable_stars_appstat'] = RampConfig(
#     ramp_name='variable_stars',
#     n_cpus=5,
#     server_port='8080',
#     cv_test_size=0.5,
#     random_state=57,
#     **appstat_kwargs
# )

# ramps_configs['variable_stars_test_remote'] = RampConfig(
#     ramp_name='variable_stars',
#     n_cpus=5,
#     server_port='2171',
#     cv_test_size=0.5,
#     random_state=57,
#     **vd_kwargs
# )

# ramps_configs['mortality_prediction_remote'] = RampConfig(
#     ramp_name='mortality_prediction',
#     n_cpus=5,
#     server_port='80',
#     cv_test_size=0.5,
#     random_state=57,
#     **vd_kwargs
# )

# ramps_configs['air_passengers_remote'] = RampConfig(
#     ramp_name='air_passengers',
#     n_cpus=8,
#     server_port='8080',
#     cv_test_size=0.2,
#     random_state=57,
#     **vd_kwargs
# )

# ramps_configs['macro_abm_remote'] = RampConfig(
#     ramp_name='macro_abm',
#     n_cpus=8,
#     server_port='8080',
#     cv_test_size=0.5,
#     random_state=57,
#     **vd_kwargs
# )

# ramps_configs['epidemium_cancer_rate_remote'] = RampConfig(
#     ramp_name='epidemium_cancer_rate',
#     n_cpus=8,
#     server_port='8080',
#     cv_test_size=0.5,
#     random_state=57,
#     **vd_kwargs
# )

# ramps_configs['bankruptcy_remote'] = RampConfig(
#     ramp_name='bankruptcy',
#     n_cpus=8,
#     server_port='8080',
#     cv_test_size=0.5,
#     random_state=57,
#     train_server='onevm-222.lal.in2p3.fr',
#     train_user='root',
#     train_root=vd_root,
#     web_server='onevm-222.lal.in2p3.fr',
#     web_user='root',
#     web_root=vd_root,
# )


# ramps_configs['air_passengers_appstat'] = RampConfig(
#     ramp_name='air_passengers',
#     n_cpus=3,
#     server_port='8080',
#     cv_test_size=0.2,
#     random_state=57,
#     **appstat_kwargs
# )

# with open("ramp_index.txt") as f:
#     ramp_index = f.readline()

# config_object = ramps_configs[ramp_index]

db_path = os.path.join(os.getcwd(), 'db')
db_f_name = os.path.join(db_path, 'databoard.db')
db_migrate_dir = os.path.join(db_path, 'db_repository')
MAIL_SERVER = 'smtp.gmail.com'
MAIL_PORT = 587
# MAIL_USE_TLS = False
# MAIL_USE_SSL = True
# MAIL_DEBUG = False
MAIL_USERNAME = 'databoardmailer@gmail.com'
MAIL_PASSWORD = 'fly18likeacar'
MAIL_DEFAULT_SENDER = ('Databoard', 'databoardmailer@gmail.com')
MAIL_RECIPIENTS = ''  # notification_recipients
ADMIN_MAILS = ['balazs.kegl@gmail.com',
               'alexandre.gramfort@telecom-paristech.fr',
               'mehdi@cherti.name',
               'camille.marini@gmail.com']
<<<<<<< HEAD
if os.environ.get('DATABOARD_DB_PERF'):
    SQLALCHEMY_RECORD_QUERIES = True
    DATABASE_QUERY_TIMEOUT = 0.5  # slow database query threshold (in seconds)
=======


class Config(object):
    # abs max upload file size, to throw 413, before saving it
    MAX_CONTENT_LENGTH = 1024 * 1024 * 1024
    LOG_FILENAME = None  # if None, output to screen
    WTF_CSRF_ENABLED = True
    SECRET_KEY = 'eroigudsfojbn;lk'
    SQLALCHEMY_TRACK_MODIFICATIONS = True
    # SQLALCHEMY_DATABASE_URI = 'sqlite:///' + db_f_name
    SQLALCHEMY_DATABASE_URI = os.environ.get('DATABOARD_DB_URL')
    SQLALCHEMY_MIGRATE_REPO = db_migrate_dir
    TESTING = False


class TestingConfig(Config):
    TESTING = True
    SQLALCHEMY_DATABASE_URI = os.environ.get('DATABOARD_DB_URL_TEST')
>>>>>>> 5970df73
<|MERGE_RESOLUTION|>--- conflicted
+++ resolved
@@ -354,11 +354,9 @@
                'alexandre.gramfort@telecom-paristech.fr',
                'mehdi@cherti.name',
                'camille.marini@gmail.com']
-<<<<<<< HEAD
 if os.environ.get('DATABOARD_DB_PERF'):
     SQLALCHEMY_RECORD_QUERIES = True
     DATABASE_QUERY_TIMEOUT = 0.5  # slow database query threshold (in seconds)
-=======
 
 
 class Config(object):
@@ -376,5 +374,4 @@
 
 class TestingConfig(Config):
     TESTING = True
-    SQLALCHEMY_DATABASE_URI = os.environ.get('DATABOARD_DB_URL_TEST')
->>>>>>> 5970df73
+    SQLALCHEMY_DATABASE_URI = os.environ.get('DATABOARD_DB_URL_TEST')