import os
import imp
import zlib
import hashlib
import logging
import datetime
import numpy as np
from flask import request
from importlib import import_module
from sqlalchemy.ext.hybrid import hybrid_property

<<<<<<< HEAD
from . import db, config
=======
from databoard import db

from . import ramp_config, ramp_data_path, ramp_kits_path, deployment_path
>>>>>>> 6d87d998

logger = logging.getLogger('databoard')


class NumpyType(db.TypeDecorator):
    """Storing zipped numpy arrays."""

    impl = db.LargeBinary

    def process_bind_param(self, value, dialect):
        # we convert the initial value into np.array to handle None and lists
        return zlib.compress(np.array(value).dumps())

    def process_result_value(self, value, dialect):
        return np.loads(zlib.decompress(value))


class User(db.Model):
    __tablename__ = 'users'

    id = db.Column(db.Integer, primary_key=True)
    name = db.Column(db.String(20), nullable=False, unique=True)
    hashed_password = db.Column(db.String, nullable=False)
    lastname = db.Column(db.String(256), nullable=False)
    firstname = db.Column(db.String(256), nullable=False)
    email = db.Column(db.String(256), nullable=False, unique=True)
    linkedin_url = db.Column(db.String(256), default=None)
    twitter_url = db.Column(db.String(256), default=None)
    facebook_url = db.Column(db.String(256), default=None)
    google_url = db.Column(db.String(256), default=None)
    github_url = db.Column(db.String(256), default=None)
    website_url = db.Column(db.String(256), default=None)
    hidden_notes = db.Column(db.String, default=None)
    bio = db.Column(db.String(1024), default=None)
    is_want_news = db.Column(db.Boolean, default=True)
    access_level = db.Column(db.Enum(
        'admin', 'user', 'asked', name='access_level'), default='asked')
    # 'asked' needs approval
    signup_timestamp = db.Column(db.DateTime, nullable=False)

    # Flask-Login fields
    is_authenticated = db.Column(db.Boolean, default=False)

    def __init__(self, name, hashed_password, lastname, firstname, email,
                 access_level='user', hidden_notes='', linkedin_url='',
                 twitter_url='', facebook_url='', google_url='', github_url='',
                 website_url='', bio='', is_want_news=True):
        self.name = name
        self.hashed_password = hashed_password
        self.lastname = lastname
        self.firstname = firstname
        self.email = email
        self.access_level = access_level
        self.hidden_notes = hidden_notes
        self.signup_timestamp = datetime.datetime.utcnow()
        self.linkedin_url = linkedin_url
        self.twitter_url = twitter_url
        self.facebook_url = facebook_url
        self.google_url = google_url
        self.github_url = github_url
        self.website_url = website_url
        self.bio = bio
        self.is_want_news = is_want_news

    @property
    def is_active(self):
        return True

    @property
    def is_anonymous(self):
        return False

    def get_id(self):
        try:
            return unicode(self.id)  # python 2
        except NameError:
            return str(self.id)  # python 3

    def __str__(self):
        str_ = 'User({})'.format(self.name)
#        str_ = 'User({}, admined=['.format(self.name)
#        str_ += string.join([team.name for team in self.admined_teams], ', ')
#        str_ += '])'
        return str_

    def __repr__(self):
        repr = '''User(name={}, lastname={}, firstname={}, email={},
                  admined_teams={})'''.format(
            self.name.encode('utf-8'), self.lastname.encode('utf-8'),
            self.firstname.encode('utf-8'), self.email.encode('utf-8'),
            self.admined_teams)
        return repr


class Team(db.Model):
    __tablename__ = 'teams'

    id = db.Column(db.Integer, primary_key=True)
    name = db.Column(db.String(20), nullable=False, unique=True)

    admin_id = db.Column(db.Integer, db.ForeignKey('users.id'))
    admin = db.relationship('User', backref=db.backref('admined_teams'))

    # initiator asks for merge, acceptor accepts
    initiator_id = db.Column(
        db.Integer, db.ForeignKey('teams.id'), default=None)
    initiator = db.relationship(
        'Team', primaryjoin=('Team.initiator_id == Team.id'), uselist=False)

    acceptor_id = db.Column(
        db.Integer, db.ForeignKey('teams.id'), default=None)
    acceptor = db.relationship(
        'Team', primaryjoin=('Team.acceptor_id == Team.id'), uselist=False)

    creation_timestamp = db.Column(db.DateTime, nullable=False)

    def __init__(self, name, admin, initiator=None, acceptor=None):
        self.name = name
        self.admin = admin
        self.initiator = initiator
        self.acceptor = acceptor
        self.creation_timestamp = datetime.datetime.utcnow()

    def __str__(self):
        str_ = 'Team({})'.format(self.name.encode('utf-8'))
        return str_

    def __repr__(self):
        repr = '''Team(name={}, admin_name={},
                  initiator={}, acceptor={})'''.format(
            self.name.encode('utf-8'), self.admin.name.encode('utf-8'),
            self.initiator, self.acceptor)
        return repr


def get_team_members(team):
    # This works only if no team mergers. The commented code below
    # is general but slow.
    yield team.admin
    # if team.initiator is not None:
    #     # "yield from" in Python 3.3
    #     for member in get_team_members(team.initiator):
    #         yield member
    #     for member in get_team_members(team.acceptor):
    #         yield member
    # else:
    #     yield team.admin


def get_n_team_members(team):
    return len(list(get_team_members(team)))


def get_user_teams(user):
    # This works only if no team mergers. The commented code below
    # is general but slow.
    team = Team.query.filter_by(name=user.name).one()
    yield team
    # teams = Team.query.all()
    # for team in teams:
    #     if user in get_team_members(team):
    #         yield team


def get_user_event_teams(event_name, user_name):
    # This works only if no team mergers. The commented code below
    # is general but slow.
    event = Event.query.filter_by(name=event_name).one()
    team = Team.query.filter_by(name=user_name).one()
    event_team = EventTeam.query.filter_by(
        event=event, team=team).one_or_none()
    if event_team is not None:
        yield event_team
    # event = Event.query.filter_by(name=event_name).one()
    # user = User.query.filter_by(name=user_name).one()
    # event_teams = EventTeam.query.filter_by(event=event).all()
    # for event_team in event_teams:
    #     if user in get_team_members(event_team.team):
    #         yield event_team


def get_n_user_teams(user):
    return len(get_user_teams(user))


# a given RAMP problem, like iris or variable_stars
class Problem(db.Model):
    __tablename__ = 'problems'

    id = db.Column(db.Integer, primary_key=True)
    name = db.Column(db.String, nullable=False, unique=True)

    workflow_id = db.Column(
        db.Integer, db.ForeignKey('workflows.id'), nullable=False)
    workflow = db.relationship(
        'Workflow', backref=db.backref('problems'))

    def __init__(self, name):
        self.name = name
        self.reset()
        # to check if the module and all required fields are there
        self.module
        self.Predictions
        self.workflow_object

    def __repr__(self):
        repr = 'Problem({})\n{}'.format(self.name, self.workflow)
        return repr

    def reset(self):
        self.workflow = Workflow.query.filter_by(
            name=type(self.module.workflow).__name__).one()

    @property
    def module(self):
        return imp.load_source(
            '', os.path.join(ramp_kits_path, self.name, 'problem.py'))

    @property
    def title(self):
        return self.module.problem_title

    @property
    def Predictions(self):
        return self.module.Predictions

    def get_train_data(self):
        path = os.path.join(ramp_data_path, self.name)
        return self.module.get_train_data(path=path)

    def get_test_data(self):
        path = os.path.join(ramp_data_path, self.name)
        return self.module.get_test_data(path=path)

    def ground_truths_train(self):
        _, y_train = self.get_train_data()
        return self.Predictions(y_true=y_train)

    def ground_truths_test(self):
        _, y_test = self.get_test_data()
        return self.Predictions(y_true=y_test)

    def ground_truths_valid(self, test_is):
        _, y_train = self.get_train_data()
        return self.Predictions(y_true=y_train[test_is])

    @property
    def workflow_object(self):
        return self.module.workflow


class ScoreType(db.Model):
    __tablename__ = 'score_types'

    id = db.Column(db.Integer, primary_key=True)
    name = db.Column(db.String, nullable=False, unique=True)
    is_lower_the_better = db.Column(db.Boolean, nullable=False)
    minimum = db.Column(db.Float, nullable=False)
    maximum = db.Column(db.Float, nullable=False)

    def __init__(self, name, is_lower_the_better, minimum, maximum):
        self.name = name
        self.is_lower_the_better = is_lower_the_better
        self.minimum = minimum
        self.maximum = maximum
        # to check if the module and all required fields are there
        # self.module
        # self.score_function
        # self.precision

    def __repr__(self):
        repr = 'ScoreType(name={})'.format(self.name)
        return repr

    @property
    def module(self):
        return import_module('.' + self.name, ramp_config['scoretypes_module'])

    @property
    def score_function(self):
        return self.module.score_function

    @property
    def worst(self):
        if self.is_lower_the_better:
            return self.maximum
        else:
            return self.minimum

    # default display precision in n_digits
    @property
    def precision(self):
        return self.module.precision


# a given RAMP event, like iris_test or M2_data_science_2015_variable_stars
class Event(db.Model):
    __tablename__ = 'events'

    id = db.Column(db.Integer, primary_key=True)
    name = db.Column(db.String, nullable=False, unique=True)
    title = db.Column(db.String, nullable=False)

    problem_id = db.Column(
        db.Integer, db.ForeignKey('problems.id'), nullable=False)
    problem = db.relationship('Problem', backref=db.backref(
        'events', cascade='all, delete-orphan'))

    max_members_per_team = db.Column(db.Integer, default=1)
    # max number of submissions in Caruana's ensemble
    max_n_ensemble = db.Column(db.Integer, default=80)
    is_send_trained_mails = db.Column(db.Boolean, default=True)
    is_send_submitted_mails = db.Column(db.Boolean, default=True)
    is_public = db.Column(db.Boolean, default=False)
    is_controled_signup = db.Column(db.Boolean, default=True)
    # in competitive events participants can select the submission
    # with which they want to participate in the competition
    is_competitive = db.Column(db.Boolean, default=False)

    min_duration_between_submissions = db.Column(db.Integer, default=15 * 60)
    opening_timestamp = db.Column(
        db.DateTime, default=datetime.datetime(2000, 1, 1, 0, 0, 0))
    # before links to submissions in leaderboard are not alive
    public_opening_timestamp = db.Column(
        db.DateTime, default=datetime.datetime(2000, 1, 1, 0, 0, 0))
    closing_timestamp = db.Column(
        db.DateTime, default=datetime.datetime(2100, 1, 1, 0, 0, 0))

    # the name of the score in self.event_score_types which is used for
    # ensembling and contributivity.
    official_score_name = db.Column(db.String)
    # official_score_index = db.Column(db.Integer, default=0)

    combined_combined_valid_score = db.Column(db.Float, default=None)
    combined_combined_test_score = db.Column(db.Float, default=None)
    combined_foldwise_valid_score = db.Column(db.Float, default=None)
    combined_foldwise_test_score = db.Column(db.Float, default=None)

    n_submissions = db.Column(db.Integer, default=0)

    public_leaderboard_html_no_links = db.Column(db.String, default=None)
    public_leaderboard_html_with_links = db.Column(db.String, default=None)
    private_leaderboard_html = db.Column(db.String, default=None)
    failed_leaderboard_html = db.Column(db.String, default=None)
    new_leaderboard_html = db.Column(db.String, default=None)
    public_competition_leaderboard_html = db.Column(db.String, default=None)
    private_competition_leaderboard_html = db.Column(db.String, default=None)
    
    def __init__(self, problem_name, name, event_title):
        self.name = name
        # to check if the module and all required fields are there
        # db fields are later initialized by db.tools._set_table_attribute
        self.problem = Problem.query.filter_by(name=problem_name).one()
        self.title = event_title
        self.Predictions

    def __repr__(self):
        repr = 'Event({})'.format(self.name)
        return repr

    def set_n_submissions(self):
        self.n_submissions = 0
        for event_team in self.event_teams:
            # substract one for starting kit
            self.n_submissions += len(event_team.submissions) - 1
        db.session.commit()

    @property
    def Predictions(self):
        return self.problem.Predictions

    @property
    def workflow(self):
        return self.problem.workflow

    @property
    def official_score_type(self):
        return EventScoreType.query.filter_by(
            event=self, name=self.official_score_name).one()

    @property
    def official_score_function(self):
        return self.official_score_type.score_function

    @property
    def combined_combined_valid_score_str(self):
        return None if self.combined_foldwise_valid_score is None else str(
            round(self.combined_combined_valid_score,
                  self.official_score_type.precision))

    @property
    def combined_combined_test_score_str(self):
        return None if self.combined_combined_test_score is None else str(
            round(self.combined_combined_test_score,
                  self.official_score_type.precision))

    @property
    def combined_foldwise_valid_score_str(self):
        return None if self.combined_foldwise_valid_score is None else str(
            round(self.combined_foldwise_valid_score,
                  self.official_score_type.precision))

    @property
    def combined_foldwise_test_score_str(self):
        return None if self.combined_foldwise_test_score is None else str(
            round(self.combined_foldwise_test_score,
                  self.official_score_type.precision))

    @property
    def is_open(self):
        now = datetime.datetime.utcnow()
        return now > self.opening_timestamp and now < self.closing_timestamp

    @property
    def is_public_open(self):
        now = datetime.datetime.utcnow()
        return now > self.public_opening_timestamp\
            and now < self.closing_timestamp

    @property
    def is_closed(self):
        now = datetime.datetime.utcnow()
        return now > self.closing_timestamp

    @property
    def n_jobs(self):
        """Number of jobs for local parallelization.

        return: number of live cv folds.
        """
        return sum(1 for cv_fold in self.cv_folds if cv_fold.type == 'live')

    @property
    def n_participants(self):
        return len(self.event_teams)


# XXX
import uuid


# many-to-many
class EventScoreType(db.Model):
    __tablename__ = 'event_score_types'

    id = db.Column(db.Integer, primary_key=True)
    # Can be renamed, default is the same as score_type.name
    name = db.Column(db.String, nullable=False)

    event_id = db.Column(
        db.Integer, db.ForeignKey('events.id'), nullable=False)
    event = db.relationship('Event', backref=db.backref(
        'score_types', cascade='all, delete-orphan'))

    score_type_id = db.Column(
        db.Integer, db.ForeignKey('score_types.id'), nullable=False)
    score_type = db.relationship(
        'ScoreType', backref=db.backref('events'))

    # display precision in n_digits
    # default is the same as score_type.precision
    precision = db.Column(db.Integer)

    db.UniqueConstraint(event_id, score_type_id, name='es_constraint')
    db.UniqueConstraint(event_id, name, name='en_constraint')

    def __init__(self, event, score_type_object):
        self.event = event
        # XXX
        self.score_type = ScoreType(uuid.uuid4(), True, 0, 1)
        # XXX after migration we should store the index of the
        # score_type so self.score_type_object (should be renamed
        # score_type) wouldn't have to do a search each time.
        self.name = score_type_object.name
        self.precision = score_type_object.precision
        self.score_type_object
        self.score_function
        self.is_lower_the_better
        self.minimum
        self.maximum
        self.worst

    def __repr__(self):
        repr = '{}: {}'.format(self.name, self.event)
        return repr

    @property
    def score_type_object(self):
        score_types = self.event.problem.module.score_types
        for score_type in score_types:
            if score_type.name == self.name:
                return score_type

    @property
    def score_function(self):
        return self.score_type_object.score_function

    @property
    def is_lower_the_better(self):
        return self.score_type_object.is_lower_the_better

    @property
    def minimum(self):
        return self.score_type_object.minimum

    @property
    def maximum(self):
        return self.score_type_object.maximum

    @property
    def worst(self):
        return self.score_type_object.worst

cv_fold_types = db.Enum('live', 'test', name='cv_fold_types')


class CVFold(db.Model):
    """Storing train and test folds, more precisely: train and test indices.

    Created when the ramp event is set up.
    """

    __tablename__ = 'cv_folds'

    id = db.Column(db.Integer, primary_key=True)
    type = db.Column(cv_fold_types, default='live')

    train_is = db.Column(NumpyType, nullable=False)
    test_is = db.Column(NumpyType, nullable=False)

    event_id = db.Column(
        db.Integer, db.ForeignKey('events.id'), nullable=False)
    event = db.relationship('Event', backref=db.backref(
        'cv_folds', cascade='all, delete-orphan'))

    def __repr__(self):
        return 'fold {}'.format(self.train_is)[:15]


class EventAdmin(db.Model):
    __tablename__ = 'event_admins'

    id = db.Column(db.Integer, primary_key=True)

    event_id = db.Column(
        db.Integer, db.ForeignKey('events.id'), nullable=False)
    event = db.relationship('Event', backref=db.backref(
        'event_admins', cascade='all, delete-orphan'))

    admin_id = db.Column(
        db.Integer, db.ForeignKey('users.id'), nullable=False)
    admin = db.relationship(
        'User', backref=db.backref('admined_events'))


# many-to-many
class EventTeam(db.Model):
    __tablename__ = 'event_teams'

    id = db.Column(db.Integer, primary_key=True)

    event_id = db.Column(
        db.Integer, db.ForeignKey('events.id'), nullable=False)
    event = db.relationship('Event', backref=db.backref(
        'event_teams', cascade='all, delete-orphan'))

    team_id = db.Column(
        db.Integer, db.ForeignKey('teams.id'), nullable=False)
    team = db.relationship(
        'Team', backref=db.backref('team_events'))

    is_active = db.Column(db.Boolean, default=True)
    last_submission_name = db.Column(db.String, default=None)
    signup_timestamp = db.Column(db.DateTime, nullable=False)
    approved = db.Column(db.Boolean, default=False)

    leaderboard_html = db.Column(db.String, default=None)
    failed_leaderboard_html = db.Column(db.String, default=None)
    new_leaderboard_html = db.Column(db.String, default=None)

    db.UniqueConstraint(event_id, team_id, name='et_constraint')

    def __init__(self, event, team):
        self.event = event
        self.team = team
        self.signup_timestamp = datetime.datetime.utcnow()

    def __repr__(self):
        repr = '{}/{}'.format(self.event, self.team)
        return repr


def get_active_user_event_team(event, user):
    # There should always be an active user team, if not, throw an exception
    # The current code works only if each user admins a single team.
    event_team = EventTeam.query.filter_by(
        event=event, team=user.admined_teams[0]).one_or_none()
    return event_team

    # This below works for the general case with teams with more than
    # on members but it is slow, eg in constructing user interactions
    # event_teams = EventTeam.query.filter_by(event=event).all()
    # for event_team in event_teams:
    #     if user in get_team_members(event_team.team) and event_team.is_active:
    #         return event_team


class SubmissionFileType(db.Model):
    __tablename__ = 'submission_file_types'

    id = db.Column(db.Integer, primary_key=True)
    # eg. 'code', 'text', 'data'
    name = db.Column(db.String, nullable=False, unique=True)
    is_editable = db.Column(db.Boolean, default=True)
    max_size = db.Column(db.Integer, default=None)


class Extension(db.Model):
    __tablename__ = 'extensions'

    id = db.Column(db.Integer, primary_key=True)
    # eg. 'py', 'csv', 'R'
    name = db.Column(db.String, nullable=False, unique=True)


# many-to-many connection between SubmissionFileType and Extension
class SubmissionFileTypeExtension(db.Model):
    __tablename__ = 'submission_file_type_extensions'

    id = db.Column(db.Integer, primary_key=True)

    type_id = db.Column(
        db.Integer, db.ForeignKey('submission_file_types.id'), nullable=False)
    type = db.relationship(
        'SubmissionFileType', backref=db.backref('extensions'))

    extension_id = db.Column(
        db.Integer, db.ForeignKey('extensions.id'), nullable=False)
    extension = db.relationship(
        'Extension', backref=db.backref('submission_file_types'))

    db.UniqueConstraint(type_id, extension_id, name='we_constraint')

    @property
    def file_type(self):
        return self.type.name

    @property
    def extension_name(self):
        return self.extension.name


class WorkflowElementType(db.Model):
    __tablename__ = 'workflow_element_types'

    id = db.Column(db.Integer, primary_key=True)
    # file name without extension
    # eg, regressor, classifier, external_data
    name = db.Column(db.String, nullable=False, unique=True)

    # eg, code, text, data
    type_id = db.Column(
        db.Integer, db.ForeignKey('submission_file_types.id'), nullable=False)
    type = db.relationship(
        'SubmissionFileType', backref=db.backref('workflow_element_types'))

    def __repr__(self):
        repr = 'WorkflowElementType(name={}, type={}, is_editable={}, max_size={})'.format(
            self.name, self.type.name, self.type.is_editable,
            self.type.max_size)
        return repr

    @property
    def file_type(self):
        return self.type.name

    @property
    def is_editable(self):
        return self.type.is_editable

    @property
    def max_size(self):
        return self.type.max_size


# training and test code now belongs to the workflow, not the workflow
# element. This latter would requre to carefully define workflow element
# interfaces. Eg, a dilemma: classifier + calibrator needs to handled at the
# workflow level (since calibrator needs held out data). Eventually we should
# have both workflow-level and workflow-element-level code to avoid code
# repetiotion.
class Workflow(db.Model):
    __tablename__ = 'workflows'

    id = db.Column(db.Integer, primary_key=True)
    name = db.Column(db.String, nullable=False, unique=True)

    def __init__(self, name):
        self.name = name
        # to check if the module and all required fields are there

    def __repr__(self):
        repr = 'Workflow({})'.format(self.name)
        for workflow_element in self.elements:
            repr += '\n\t' + str(workflow_element)
        return repr

    @property
    def object(self):
        return self.problem.module.workflow


# In lists we will order files according to their ids
# many-to-many link
# For now files define the workflow, so eg, a feature_extractor + regressor
# is not the same workflow as a feature_extractor + regressor + external data,
# even though the training codes are the same.
class WorkflowElement(db.Model):
    __tablename__ = 'workflow_elements'

    id = db.Column(db.Integer, primary_key=True)
    # Normally name will be the same as workflow_element_type.type.name,
    # unless specified otherwise. It's because in more complex workflows
    # the same type can occur more then once. self.type below will always
    # refer to workflow_element_type.type.name
    name = db.Column(db.String, nullable=False)

    workflow_id = db.Column(
        db.Integer, db.ForeignKey('workflows.id'))
    workflow = db.relationship(
        'Workflow', backref=db.backref('elements'))

    workflow_element_type_id = db.Column(
        db.Integer, db.ForeignKey('workflow_element_types.id'),
        nullable=False)
    workflow_element_type = db.relationship(
        'WorkflowElementType', backref=db.backref('workflows'))

    def __init__(self, workflow, workflow_element_type, name_in_workflow=None):
        self.workflow = workflow
        self.workflow_element_type = workflow_element_type
        if name_in_workflow is None:
            self.name = self.workflow_element_type.name
        else:
            self.name = name_in_workflow

    def __repr__(self):
        return 'Workflow({}): WorkflowElement({})'.format(
            self.workflow.name, self.name)

    # e.g. 'regression', 'external_data'. Normally == name
    @property
    def type(self):
        return self.workflow_element_type.name

    @property
    def file_type(self):
        return self.workflow_element_type.file_type

    @property
    def is_editable(self):
        return self.workflow_element_type.is_editable

    @property
    def max_size(self):
        return self.workflow_element_type.max_size


# TODO: we should have a SubmissionWorkflowElementType table, describing the
# type of files we are expecting for a given RAMP. Fast unit test should be
# set up there, and each file should be unit tested right after submission.
# Kozmetics: erhaps mark which file the leaderboard link should point to (right
# now it is set to the first file in the list which is arbitrary).
# We will also have to handle auxiliary files (like csvs or other classes).
# User interface could have a sinlge submission form with a menu containing
# the file names for a given ramp + an "other" field when users will have to
# name their files
class SubmissionFile(db.Model):
    __tablename__ = 'submission_files'

    id = db.Column(db.Integer, primary_key=True)
    submission_id = db.Column(
        db.Integer, db.ForeignKey('submissions.id'), nullable=False)
    submission = db.relationship(
        'Submission',
        backref=db.backref('files', cascade='all, delete-orphan'))

    # e.g. 'regression', 'external_data'
    workflow_element_id = db.Column(
        db.Integer, db.ForeignKey('workflow_elements.id'),
        nullable=False)
    workflow_element = db.relationship(
        'WorkflowElement', backref=db.backref('submission_files'))

    # e.g., ('code', 'py'), ('data', 'csv')
    submission_file_type_extension_id = db.Column(
        db.Integer, db.ForeignKey('submission_file_type_extensions.id'),
        nullable=False)
    submission_file_type_extension = db.relationship(
        'SubmissionFileTypeExtension', backref=db.backref('submission_files'))

    # eg, 'py'
    @property
    def is_editable(self):
        return self.workflow_element.is_editable

    # eg, 'py'
    @property
    def extension(self):
        return self.submission_file_type_extension.extension.name

    # eg, 'regressor'
    @property
    def type(self):
        return self.workflow_element.type

    # eg, 'regressor', Normally same as type, except when type appears more
    # than once in workflow
    @property
    def name(self):
        return self.workflow_element.name

    # Complete file name, eg, 'regressor.py'
    @property
    def f_name(self):
        return self.type + '.' + self.extension

    @property
    def link(self):
        return '/' + os.path.join(self.submission.hash_, self.f_name)

    @property
    def path(self):
        return os.path.join(self.submission.path, self.f_name)

    @property
    def name_with_link(self):
        return '<a href="' + self.link + '">' + self.name + '</a>'

    def get_code(self):
        with open(self.path) as f:
            code = f.read()
        return code

    def set_code(self, code):
        code.encode('ascii')  # to raise an exception if code is not ascii
        with open(self.path, 'w') as f:
            f.write(code)

    def __repr__(self):
        return 'SubmissionFile(name={}, type={}, extension={}, path={})'.\
            format(self.name, self.type, self.extension, self.path)


def combine_predictions_list(predictions_list, index_list=None):
    """Combine predictions in predictions_list[index_list].

    By taking the mean of their get_combineable_predictions views.

    E.g. for regression it is the actual
    predictions, and for classification it is the probability array (which
    should be calibrated if we want the best performance). Called both for
    combining one submission on cv folds (a single model that is trained on
    different folds) and several models on a single fold.
    Called by
    _get_bagging_score : which combines bags of the same model, trained on
        different folds, on the heldout test set
    _get_cv_bagging_score : which combines cv-bags of the same model, trained
        on different folds, on the training set
    get_next_best_single_fold : which does one step of the greedy forward
        selection (of different models) on a single fold
    _get_combined_predictions_single_fold : which does the full loop of greedy
        forward selection (of different models), until improvement, on a single
        fold
    _get_combined_test_predictions_single_fold : which computes the combination
        (constructed on the cv valid set) on the holdout test set, on a single
        fold
    _get_combined_test_predictions : which combines the foldwise combined
        and foldwise best test predictions into a single megacombination

    Parameters
    ----------
    predictions_list : list of instances of Predictions
        Each element of the list is an instance of Predictions of a given model
        on the same data points.
    index_list : None | list of integers
        The subset of predictions to be combined. If None, the full set is
        combined.

    Returns
    -------
    combined_predictions : instance of Predictions
        A predictions instance containing the combined (averaged) predictions.
    """
    Predictions = type(predictions_list[0])
    combined_predictions = Predictions.combine(predictions_list, index_list)
    return combined_predictions


def _get_score_cv_bags(event, score_type, predictions_list, ground_truths,
                       test_is_list=None):
    """
    Computes the bagged score of the predictions in predictions_list.

    Called by Submission.compute_valid_score_cv_bag and
    db_tools.compute_contributivity.

    Parameters
    ----------
    event : instance of Event
        Needed for the type of y_comb and
    predictions_list : list of instances of Predictions
    ground_truths : instance of Predictions
    test_is_list : list of integers
        Indices of points that should be bagged in each prediction. If None,
        the full prediction vectors will be bagged.
    Returns
    -------
    score_cv_bags : instance of Score ()
    """
    if test_is_list is None:  # we combine the full list
        test_is_list = [range(len(predictions.y_pred))
                        for predictions in predictions_list]

    y_comb = np.array(
        [event.Predictions(n_samples=len(ground_truths.y_pred))
         for _ in predictions_list])
    score_cv_bags = []
    for i, test_is in enumerate(test_is_list):
        y_comb[i].set_valid_in_train(predictions_list[i], test_is)
        combined_predictions = combine_predictions_list(y_comb[:i + 1])
        valid_indexes = combined_predictions.valid_indexes
        score_cv_bags.append(score_type.score_function(
            ground_truths, combined_predictions, valid_indexes))
        # XXX maybe use masked arrays rather than passing valid_indexes
    return combined_predictions, score_cv_bags


class SubmissionScore(db.Model):
    __tablename__ = 'submission_scores'

    id = db.Column(db.Integer, primary_key=True)
    submission_id = db.Column(
        db.Integer, db.ForeignKey('submissions.id'), nullable=False)
    submission = db.relationship('Submission', backref=db.backref(
        'scores', cascade='all, delete-orphan'))

    event_score_type_id = db.Column(
        db.Integer, db.ForeignKey('event_score_types.id'), nullable=False)
    event_score_type = db.relationship(
        'EventScoreType', backref=db.backref('submissions'))

    # These are cv-bagged scores. Individual scores are found in
    # SubmissionToTrain
    valid_score_cv_bag = db.Column(db.Float)  # cv
    test_score_cv_bag = db.Column(db.Float)  # holdout
    # we store the partial scores so to see the saturation and
    # overfitting as the number of cv folds grow
    valid_score_cv_bags = db.Column(NumpyType)
    test_score_cv_bags = db.Column(NumpyType)

    @property
    def score_name(self):
        return self.event_score_type.name

    @property
    def score_function(self):
        return self.event_score_type.score_function

    # default display precision in n_digits
    @property
    def precision(self):
        return self.event_score_type.precision

    @property
    def train_score_cv_mean(self):
        return np.mean([ts.train_score for ts in self.on_cv_folds])

    @property
    def valid_score_cv_mean(self):
        return np.mean([ts.valid_score for ts in self.on_cv_folds])

    @property
    def test_score_cv_mean(self):
        return np.mean([ts.test_score for ts in self.on_cv_folds])

    @property
    def train_score_cv_std(self):
        return np.std([ts.train_score for ts in self.on_cv_folds])

    @property
    def valid_score_cv_std(self):
        return np.std([ts.valid_score for ts in self.on_cv_folds])

    @property
    def test_score_cv_std(self):
        return np.std([ts.test_score for ts in self.on_cv_folds])


# evaluate right after train/test, so no need for 'scored' states
submission_states = db.Enum(
    'new',  # submitted by user to frontend server
    'checked',  # not used, checking is part of the workflow now
    'checking_error',  # not used, checking is part of the workflow now
    'trained',  # training finished normally on the backend server
    'training_error',  # training finished abnormally on the backend server
    'validated',  # validation finished normally on the backend server
    'validating_error',  # validation finished abnormally on the backend server
    'tested',  # testing finished normally on the backend server
    'testing_error',  # testing finished abnormally on the backend server
    'training',  # training is running normally on the backend server
    'sent_to_training',  # frontend server sent submission to backend server
    'scored',  # submission scored on the frontend server: final state
    name='submission_states')

submission_types = db.Enum('live', 'test', name='submission_types')


class Submission(db.Model):
    """An abstract (untrained) submission."""

    __tablename__ = 'submissions'

    id = db.Column(db.Integer, primary_key=True)

    event_team_id = db.Column(
        db.Integer, db.ForeignKey('event_teams.id'), nullable=False)
    event_team = db.relationship('EventTeam', backref=db.backref(
        'submissions', cascade='all, delete-orphan'))

    name = db.Column(db.String(20, convert_unicode=True), nullable=False)
    hash_ = db.Column(db.String, nullable=False, index=True, unique=True)
    submission_timestamp = db.Column(db.DateTime, nullable=False)
    sent_to_training_timestamp = db.Column(db.DateTime)
    training_timestamp = db.Column(db.DateTime)  # end of training

    contributivity = db.Column(db.Float, default=0.0)
    historical_contributivity = db.Column(db.Float, default=0.0)

    type = db.Column(submission_types, default='live')
    state = db.Column(db.String, default='new')
    # TODO: hide absolute path in error
    error_msg = db.Column(db.String, default='')
    # user can delete but we keep
    is_valid = db.Column(db.Boolean, default=True)
    # We can forget bad models.
    # If false, don't combine and set contributivity to zero
    is_to_ensemble = db.Column(db.Boolean, default=True)
    # in competitive events participants can select the submission
    # with which they want to participate in the competition
    is_in_competition = db.Column(db.Boolean, default=True)

    notes = db.Column(db.String, default='')  # eg, why is it disqualified

    train_time_cv_mean = db.Column(db.Float, default=0.0)
    valid_time_cv_mean = db.Column(db.Float, default=0.0)
    test_time_cv_mean = db.Column(db.Float, default=0.0)
    train_time_cv_std = db.Column(db.Float, default=0.0)
    valid_time_cv_std = db.Column(db.Float, default=0.0)
    test_time_cv_std = db.Column(db.Float, default=0.0)
    # the maximum memory size used when training/testing, in MB
    max_ram = db.Column(db.Float, default=0.0)
    # later also ramp_id
    db.UniqueConstraint(event_team_id, name, name='ts_constraint')

    def __init__(self, name, event_team):
        self.name = name
        self.event_team = event_team
        sha_hasher = hashlib.sha1()
        sha_hasher.update(self.event.name.encode('utf-8'))
        sha_hasher.update(self.team.name.encode('utf-8'))
        sha_hasher.update(self.name.encode('utf-8'))
        # We considered using the id, but then it will be given away in the
        # url which is maybe not a good idea.
        self.hash_ = '{}'.format(sha_hasher.hexdigest())
        self.submission_timestamp = datetime.datetime.utcnow()
        event_score_types = EventScoreType.query.filter_by(
            event=event_team.event)
        for event_score_type in event_score_types:
            submission_score = SubmissionScore(
                submission=self, event_score_type=event_score_type)
            db.session.add(submission_score)
        self.reset()

    def __str__(self):
        return 'Submission({}/{}/{})'.format(
            self.event.name, self.team.name, self.name)

    def __repr__(self):
        repr = '''Submission(event_name={}, team_name={}, name={}, files={},
                  state={}, train_time={})'''.format(
            self.event.name, self.team.name, self.name, self.files,
            self.state, self.train_time_cv_mean)
        return repr

    @hybrid_property
    def team(self):
        return self.event_team.team

    @hybrid_property
    def event(self):
        return self.event_team.event

    @property
    def official_score_function(self):
        return self.event.official_score_function

    @property
    def official_score_name(self):
        return self.event.official_score_name

    @property
    def official_score(self):
        score_dict = {score.score_name: score for score in self.scores}
        return score_dict[self.official_score_name]

    @property
    def score_types(self):
        return self.event.score_types

    @property
    def Predictions(self):
        return self.event.Predictions

    @hybrid_property
    def is_not_sandbox(self):
        return self.name != ramp_config['sandbox_dir']

    @hybrid_property
    def is_error(self):
        return (self.state == 'training_error') |\
            (self.state == 'checking_error') |\
            (self.state == 'validating_error') |\
            (self.state == 'testing_error')

    @hybrid_property
    def is_public_leaderboard(self):
        return self.is_not_sandbox & self.is_valid & (self.state == 'scored')

    @hybrid_property
    def is_private_leaderboard(self):
        return self.is_not_sandbox & self.is_valid & (self.state == 'scored')

    @property
    def path(self):
        return os.path.join(
            deployment_path,
            ramp_config['submissions_dir'],
            'submission_' + '{0:09d}'.format(self.id))

    @property
    def module(self):
        return self.path.lstrip('./').replace('/', '.')

    @property
    def f_names(self):
        return [file.f_name for file in self.files]

    @property
    def link(self):
        return self.files[0].link

    @property
    def full_name_with_link(self):
        return '<a href={}>{}/{}/{}</a>'.format(
            self.link, self.event.name, self.team.name, self.name[:20])

    @property
    def name_with_link(self):
        return '<a href={}>{}</a>'.format(self.link, self.name[:20])

    @property
    def state_with_link(self):
        return '<a href=/{}>{}</a>'.format(
            os.path.join(self.hash_, 'error.txt'), self.state)

    def ordered_scores(self, score_names):
        """Iterator yielding SubmissionScores.

        Ordered according to score_names. Called by get_public_leaderboard
        and get_private_leaderboard, making sure scores are listed in the
        correct column.

        Parameters
        ----------
        score_names : list of strings

        Return
        ----------
        scores : iterator of SubmissionScore objects
        """
        score_dict = {score.score_name: score for score in self.scores}
        for score_name in score_names:
            yield score_dict[score_name]

    # These were constructing means and stds by fetching fold times. It was
    # slow because submission_on_folds contain also possibly large predictions
    # If postgres solves this issue (which can be tested on the mean and std
    # scores on the private leaderbord), the corresponding columns (which are
    # now redundant) can be deleted and these can be uncommented.
    # @property
    # def train_time_cv_mean(self):
    #     return np.mean([ts.train_time for ts in self.on_cv_folds])

    # @property
    # def valid_time_cv_mean(self):
    #     return np.mean([ts.valid_time for ts in self.on_cv_folds])

    # @property
    # def test_time_cv_mean(self):
    #     return np.mean([ts.test_time for ts in self.on_cv_folds])

    # @property
    # def train_time_cv_std(self):
    #     return np.std([ts.train_time for ts in self.on_cv_folds])

    # @property
    # def valid_time_cv_std(self):
    #     return np.std([ts.valid_time for ts in self.on_cv_folds])

    # @property
    # def test_time_cv_std(self):
    #     return np.std([ts.test_time for ts in self.on_cv_folds])

    def set_state(self, state):
        self.state = state
        for submission_on_cv_fold in self.on_cv_folds:
            submission_on_cv_fold.state = state

    def reset(self):
        self.contributivity = 0.0
        self.state = 'new'
        self.error_msg = ''
        for score in self.scores:
            score.valid_score_cv_bag = score.event_score_type.worst
            score.test_score_cv_bag = score.event_score_type.worst
            score.valid_score_cv_bags = None
            score.test_score_cv_bags = None

    def set_error(self, error, error_msg):
        self.reset()
        self.state = error
        self.error_msg = error_msg
        for submission_on_cv_fold in self.on_cv_folds:
            submission_on_cv_fold.set_error(error, error_msg)

    def compute_valid_score_cv_bag(self):
        """Cv-bag cv_fold.valid_predictions using combine_predictions_list.

        The predictions in predictions_list[i] belong to those indicated
        by self.on_cv_folds[i].test_is.
        """
        ground_truths_train = self.event.problem.ground_truths_train()
        if self.state == 'tested':
            predictions_list = [submission_on_cv_fold.valid_predictions for
                                submission_on_cv_fold in self.on_cv_folds]
            test_is_list = [submission_on_cv_fold.cv_fold.test_is for
                            submission_on_cv_fold in self.on_cv_folds]
            for score in self.scores:
                _, score.valid_score_cv_bags = _get_score_cv_bags(
                    self.event, score.event_score_type, predictions_list,
                    ground_truths_train, test_is_list)
                score.valid_score_cv_bag = float(score.valid_score_cv_bags[-1])
        else:
            for score in self.scores:
                score.valid_score_cv_bag = float(score.event_score_type.worst)
                score.valid_score_cv_bags = None
        db.session.commit()

    def compute_test_score_cv_bag(self):
        """Bag cv_fold.test_predictions using combine_predictions_list.

        And stores the score of the bagged predictor in test_score_cv_bag. The
        scores of partial combinations are stored in test_score_cv_bags.
        This is for assessing the bagging learning curve, which is useful for
        setting the number of cv folds to its optimal value (in case the RAMP
        is competitive, say, to win a Kaggle challenge; although it's kinda
        stupid since in those RAMPs we don't have a test file, so the learning
        curves should be assessed in compute_valid_score_cv_bag on the
        (cross-)validation sets).
        """
        if self.state == 'tested':
            # When we have submission id in Predictions, we should get the
            # team and submission from the db
            ground_truths = self.event.problem.ground_truths_test()
            predictions_list = [submission_on_cv_fold.test_predictions for
                                submission_on_cv_fold in self.on_cv_folds]
            combined_predictions_list = [
                combine_predictions_list(predictions_list[:i + 1]) for
                i in range(len(predictions_list))]
            for score in self.scores:
                score.test_score_cv_bags = [
                    score.score_function(
                        ground_truths, combined_predictions) for
                    combined_predictions in combined_predictions_list]
                score.test_score_cv_bag = float(score.test_score_cv_bags[-1])
        else:
            for score in self.scores:
                score.test_score_cv_bag = float(score.event_score_type.worst)
                score.test_score_cv_bags = None
        db.session.commit()

    # contributivity could be a property but then we could not query on it
    def set_contributivity(self, is_commit=True):
        self.contributivity = 0.0
        if self.is_public_leaderboard:
            # we share a unit of 1. among folds
            unit_contributivity = 1. / len(self.on_cv_folds)
            for submission_on_cv_fold in self.on_cv_folds:
                self.contributivity +=\
                    unit_contributivity * submission_on_cv_fold.contributivity
        if is_commit:
            db.session.commit()

    def set_state_after_training(self):
        self.training_timestamp = datetime.datetime.utcnow()
        states = [submission_on_cv_fold.state
                  for submission_on_cv_fold in self.on_cv_folds]
        if all(state in ['tested'] for state in states):
            self.state = 'tested'
        elif all(state in ['tested', 'validated'] for state in states):
            self.state = 'validated'
        elif all(state in ['tested', 'validated', 'trained']
                 for state in states):
            self.state = 'trained'
        elif any(state == 'training_error' for state in states):
            self.state = 'training_error'
            i = states.index('training_error')
            self.error_msg = self.on_cv_folds[i].error_msg
        elif any(state == 'validating_error' for state in states):
            self.state = 'validating_error'
            i = states.index('validating_error')
            self.error_msg = self.on_cv_folds[i].error_msg
        elif any(state == 'testing_error' for state in states):
            self.state = 'testing_error'
            i = states.index('testing_error')
            self.error_msg = self.on_cv_folds[i].error_msg
        if 'error' not in self.state:
            self.error_msg = ''


def get_next_best_single_fold(event, predictions_list, ground_truths,
                              best_index_list, min_improvement=0.0):
    """.

    Find the model that minimizes the score if added to
    predictions_list[best_index_list] using event.official_score_function.
    If there is no model improving the input
    combination, the input best_index_list is returned. Otherwise the best
    model is added to the list. We could also return the combined prediction
    (for efficiency, so the combination would not have to be done each time;
    right now the algo is quadratic), but I don't think any meaningful
    rule will be associative, in which case we should redo the combination from
    scratch each time the set changes. Since now combination = mean, we could
    maintain the sum and the number of models, but it would be a bit bulky.
    We'll see how this evolves.

    Parameters
    ----------
    predictions_list : list of instances of Predictions
        Each element of the list is an instance of Predictions of a model
        on the same (cross-validation valid) data points.
    ground_truths : instance of Predictions
        The ground truth.
    best_index_list : list of integers
        Indices of the current best model.

    Returns
    -------
    best_index_list : list of integers
        Indices of the models in the new combination. If the same as input,
        no models wer found improving the score.
    """
    best_predictions = combine_predictions_list(
        predictions_list, index_list=best_index_list)
    best_score = event.official_score_function(
        ground_truths, best_predictions)
    best_index = -1
    # Combination with replacement, what Caruana suggests. Basically, if a
    # model is added several times, it's upweighted, leading to
    # integer-weighted ensembles
    r = np.arange(len(predictions_list))
    # Randomization doesn't matter, only in case of exact equality.
    # np.random.shuffle(r)
    # print r
    for i in r:
        combined_predictions = combine_predictions_list(
            predictions_list, index_list=np.append(best_index_list, i))
        new_score = event.official_score_function(
            ground_truths, combined_predictions)
        is_lower_the_better = event.official_score_type.is_lower_the_better
        if (is_lower_the_better and new_score < best_score) or\
                (not is_lower_the_better and new_score > best_score):
            best_predictions = combined_predictions
            best_index = i
            best_score = new_score
    if best_index > -1:
        return np.append(best_index_list, best_index), best_score
    else:
        return best_index_list, best_score


class SubmissionScoreOnCVFold(db.Model):
    __tablename__ = 'submission_score_on_cv_folds'

    id = db.Column(db.Integer, primary_key=True)
    submission_on_cv_fold_id = db.Column(
        db.Integer, db.ForeignKey('submission_on_cv_folds.id'), nullable=False)
    submission_on_cv_fold = db.relationship(
        'SubmissionOnCVFold', backref=db.backref(
            'scores', cascade='all, delete-orphan'))

    submission_score_id = db.Column(
        db.Integer, db.ForeignKey('submission_scores.id'), nullable=False)
    submission_score = db.relationship('SubmissionScore', backref=db.backref(
        'on_cv_folds', cascade='all, delete-orphan'))

    train_score = db.Column(db.Float)
    valid_score = db.Column(db.Float)
    test_score = db.Column(db.Float)

    db.UniqueConstraint(
        submission_on_cv_fold_id, submission_score_id, name='ss_constraint')

    @property
    def name(self):
        return self.event_score_type.name

    @property
    def event_score_type(self):
        return self.submission_score.event_score_type

    @property
    def score_function(self):
        return self.event_score_type.score_function


# TODO: rename submission to workflow and submitted file to workflow_element
# TODO: SubmissionOnCVFold should actually be a workflow element. Saving
# train_pred means that we can input it to the next workflow element
# TODO: implement check
class SubmissionOnCVFold(db.Model):
    """SubmissionOnCVFold.

    is an instantiation of Submission, to be trained on a data file and a cv
    fold. We don't actually store the trained model in the db (lack of disk and
    pickling issues), so trained submission is not a database column. On the
    other hand, we will store train, valid, and test predictions. In a sense
    substituting CPU time for storage.
    """

    __tablename__ = 'submission_on_cv_folds'

    id = db.Column(db.Integer, primary_key=True)

    submission_id = db.Column(
        db.Integer, db.ForeignKey('submissions.id'), nullable=False)
    submission = db.relationship(
        'Submission', backref=db.backref(
            'on_cv_folds', cascade="all, delete-orphan"))

    cv_fold_id = db.Column(
        db.Integer, db.ForeignKey('cv_folds.id'), nullable=False)
    cv_fold = db.relationship(
        'CVFold', backref=db.backref(
            'submissions', cascade="all, delete-orphan"))

    # filled by cv_fold.get_combined_predictions
    contributivity = db.Column(db.Float, default=0.0)
    best = db.Column(db.Boolean, default=False)

    # prediction on the full training set, including train and valid points
    # properties train_predictions and valid_predictions will make the slicing
    full_train_y_pred = db.Column(NumpyType, default=None)
    test_y_pred = db.Column(NumpyType, default=None)
    train_time = db.Column(db.Float, default=0.0)
    valid_time = db.Column(db.Float, default=0.0)
    test_time = db.Column(db.Float, default=0.0)
    state = db.Column(submission_states, default='new')
    error_msg = db.Column(db.String, default='')

    db.UniqueConstraint(submission_id, cv_fold_id, name='sc_constraint')

    def __init__(self, submission, cv_fold):
        self.submission = submission
        self.cv_fold = cv_fold
        for score in submission.scores:
            submission_score_on_cv_fold = SubmissionScoreOnCVFold(
                submission_on_cv_fold=self, submission_score=score)
            db.session.add(submission_score_on_cv_fold)
        self.reset()

    def __repr__(self):
        repr = 'state = {}, c = {}'\
            ', best = {}'.format(
                self.state, self.contributivity, self.best)
        return repr

    @hybrid_property
    def is_public_leaderboard(self):
        return self.state == 'scored'

    @hybrid_property
    def is_trained(self):
        return self.state in\
            ['trained', 'validated', 'tested', 'validating_error',
             'testing_error', 'scored']

    @hybrid_property
    def is_validated(self):
        return self.state in ['validated', 'tested', 'testing_error', 'scored']

    @hybrid_property
    def is_tested(self):
        return self.state in ['tested', 'scored']

    @hybrid_property
    def is_error(self):
        return (self.state == 'training_error') |\
            (self.state == 'checking_error') |\
            (self.state == 'validating_error') |\
            (self.state == 'testing_error')

    # The following four functions are converting the stored numpy arrays
    # <>_y_pred into Prediction instances
    @property
    def full_train_predictions(self):
        return self.submission.Predictions(y_pred=self.full_train_y_pred)

    @property
    def train_predictions(self):
        return self.submission.Predictions(
            y_pred=self.full_train_y_pred[self.cv_fold.train_is])

    @property
    def valid_predictions(self):
        return self.submission.Predictions(
            y_pred=self.full_train_y_pred[self.cv_fold.test_is])

    @property
    def test_predictions(self):
        return self.submission.Predictions(y_pred=self.test_y_pred)

    @property
    def official_score(self):
        for score in self.scores:
            if self.submission.official_score_name == score.name:
                return score

    def reset(self):
        self.contributivity = 0.0
        self.best = False
        self.full_train_y_pred = None
        self.test_y_pred = None
        self.train_time = 0.0
        self.valid_time = 0.0
        self.test_time = 0.0
        self.state = 'new'
        self.error_msg = ''
        for score in self.scores:
            score.train_score = score.event_score_type.worst
            score.valid_score = score.event_score_type.worst
            score.test_score = score.event_score_type.worst

    def set_error(self, error, error_msg):
        self.reset()
        self.state = error
        self.error_msg = error_msg

    def compute_train_scores(self):
        if self.is_trained:
            true_full_train_predictions =\
                self.submission.event.problem.ground_truths_train()
            for score in self.scores:
                score.train_score = float(score.score_function(
                    true_full_train_predictions, self.full_train_predictions,
                    self.cv_fold.train_is))
        else:
            for score in self.scores:
                score.train_score = score.event_score_type.worst
        db.session.commit()

    def compute_valid_scores(self):
        if self.is_validated:
            true_full_train_predictions =\
                self.submission.event.problem.ground_truths_train()
            for score in self.scores:
                score.valid_score = float(score.score_function(
                    true_full_train_predictions, self.full_train_predictions,
                    self.cv_fold.test_is))
        else:
            for score in self.scores:
                score.valid_score = score.event_score_type.worst
        db.session.commit()

    def compute_test_scores(self):
        if self.is_tested:
            true_test_predictions =\
                self.submission.event.problem.ground_truths_test()
            for score in self.scores:
                score.test_score = float(score.score_function(
                    true_test_predictions, self.test_predictions))
        else:
            for score in self.scores:
                score.test_score = score.event_score_type.worst
        db.session.commit()

    def update(self, detached_submission_on_cv_fold):
        """From trained DetachedSubmissionOnCVFold."""
        self.state = detached_submission_on_cv_fold.state
        if self.is_error:
            self.error_msg = detached_submission_on_cv_fold.error_msg
        else:
            if self.is_trained:
                self.train_time = detached_submission_on_cv_fold.train_time
            if self.is_validated:
                self.valid_time = detached_submission_on_cv_fold.valid_time
                logger.info('Saving full_train_y_pred for fold {}'.format(
                    self.cv_fold_id))
                self.full_train_y_pred =\
                    detached_submission_on_cv_fold.full_train_y_pred
            if self.is_tested:
                self.test_time = detached_submission_on_cv_fold.test_time
                logger.info('Saving test_y_pred for fold {}'.format(
                    self.cv_fold_id))
                self.test_y_pred = detached_submission_on_cv_fold.test_y_pred
        db.session.commit()


class DetachedSubmissionOnCVFold(object):
    """Copy of SubmissionOnCVFold, all the fields we need in train and test.

    It's because SQLAlchemy objects don't persist through
    multiprocessing jobs. Maybe eliminated if we do the parallelization
    differently, though I doubt it.
    """

    def __init__(self, submission_on_cv_fold):
        self.train_is = submission_on_cv_fold.cv_fold.train_is
        self.test_is = submission_on_cv_fold.cv_fold.test_is
        self.full_train_y_pred = submission_on_cv_fold.full_train_y_pred
        self.test_y_pred = submission_on_cv_fold.test_y_pred
        self.state = submission_on_cv_fold.state
        self.name = submission_on_cv_fold.submission.event.name + '/'\
            + submission_on_cv_fold.submission.team.name + '/'\
            + submission_on_cv_fold.submission.name
        self.path = submission_on_cv_fold.submission.path
        self.error_msg = submission_on_cv_fold.error_msg
        self.train_time = submission_on_cv_fold.train_time
        self.valid_time = submission_on_cv_fold.valid_time
        self.test_time = submission_on_cv_fold.test_time
        self.trained_submission = None
        self.workflow =\
            submission_on_cv_fold.submission.event.problem.workflow_object

    def __repr__(self):
        repr = 'Submission({}) on fold {}'.format(
            self.name, str(self.train_is)[:10])
        return repr


user_interaction_type = db.Enum(
    'copy',
    'download',
    'giving credit',
    'landing',
    'login',
    'logout',
    'looking at error',
    'looking at event',
    'looking at problem',
    'looking at problems',
    'looking at leaderboard',
    'looking at my_submissions',
    'looking at private leaderboard',
    'looking at submission',
    'looking at user',
    'save',
    'signing up at event',
    'submit',
    'upload',
    name='user_interaction_type'
)


class UserInteraction(db.Model):
    __tablename__ = 'user_interactions'

    id = db.Column(db.Integer, primary_key=True, autoincrement=True)
    timestamp = db.Column(db.DateTime, nullable=False)
    interaction = db.Column(user_interaction_type, nullable=False)
    note = db.Column(db.String, default=None)
    submission_file_diff = db.Column(db.String, default=None)
    submission_file_similarity = db.Column(db.Float, default=None)
    ip = db.Column(db.String, default=None)

    user_id = db.Column(
        db.Integer, db.ForeignKey('users.id'))
    user = db.relationship('User', backref=db.backref('user_interactions'))

    problem_id = db.Column(
        db.Integer, db.ForeignKey('problems.id'))
    problem = db.relationship('Problem', backref=db.backref(
        'user_interactions', cascade='all, delete-orphan'))

    event_team_id = db.Column(
        db.Integer, db.ForeignKey('event_teams.id'))
    event_team = db.relationship('EventTeam', backref=db.backref(
        'user_interactions', cascade='all, delete-orphan'))

    submission_id = db.Column(
        db.Integer, db.ForeignKey('submissions.id'))
    submission = db.relationship('Submission', backref=db.backref(
        'user_interactions', cascade='all, delete-orphan'))

    submission_file_id = db.Column(
        db.Integer, db.ForeignKey('submission_files.id'))
    submission_file = db.relationship('SubmissionFile', backref=db.backref(
        'user_interactions', cascade='all, delete-orphan'))

    def __init__(self, interaction=None, user=None, problem=None, event=None,
                 ip=None, note=None, submission=None, submission_file=None,
                 diff=None, similarity=None):
        self.timestamp = datetime.datetime.utcnow()
        self.interaction = interaction
        self.user = user
        self.problem = problem
        if event is not None and user is not None:
            self.event_team = get_active_user_event_team(event, user)
        if ip is None:
            self.ip = request.environ['REMOTE_ADDR']
        else:
            self.ip = ip
        self.note = note
        self.submission = submission
        self.submission_file = submission_file
        self.submission_file_diff = diff
        self.submission_file_similarity = similarity

# The following function was implemented to handle user interaction dump
# but it turned out that the db insertion was not the CPU sink. Keep it
# for a while if the site is still slow.

    # def __init__(self, line=None, interaction=None, user=None, event=None,
    #              ip=None, note=None, submission=None, submission_file=None,
    #              diff=None, similarity=None):
    #     if line is None:
    #         # normal real-time construction using kwargs
    #         self.timestamp = datetime.datetime.utcnow()
    #         self.interaction = interaction
    #         self.user = user
    #         if event is not None:
    #             self.event_team = get_active_user_event_team(event, user)
    #         if ip is None:
    #             self.ip = request.environ['REMOTE_ADDR']
    #         else:
    #             self.ip = ip
    #         self.note = note
    #         self.submission = submission
    #         self.submission_file = submission_file
    #         self.submission_file_diff = diff
    #         self.submission_file_similarity = similarity
    #     else:
    #         # off-line construction using dump from 
    #         # config.user_interactions_f_name
    #         tokens = line.split(';')
    #         self.timestamp = eval(tokens[0])
    #         self.interaction = eval(tokens[1])
    #         self.note = eval(tokens[2])
    #         self.submission_file_diff = eval(tokens[3])
    #         self.submission_file_similarity = eval(tokens[4])
    #         self.ip = eval(tokens[5])
    #         self.user_id = eval(tokens[6])
    #         self.event_team_id = eval(tokens[7])
    #         self.submission_id = eval(tokens[8])
    #         self.submission_file_id = eval(tokens[9])

    def __repr__(self):
        repr = self.timestamp.__repr__()
        repr += ';' + self.interaction.__repr__()
        repr += ';' + self.note.__repr__()
        repr += ';' + self.submission_file_diff.__repr__()
        repr += ';' + self.submission_file_similarity.__repr__()
        repr += ';' + self.ip.__repr__()
        if self.user is None:
            repr += ';None'
        else:
            repr += ';' + self.user.id.__repr__()
        if self.problem is None:
            repr += ';None'
        else:
            repr += ';' + self.problem.id.__repr__()
        if self.event_team is None:
            repr += ';None'
        else:
            repr += ';' + self.event_team.id.__repr__()
        if self.submission is None:
            repr += ';None'
        else:
            repr += ';' + self.submission.id.__repr__()
        if self.submission_file is None:
            repr += ';None'
        else:
            repr += ';' + self.submission_file.id.__repr__()
        return repr

    @property
    def submission_file_diff_link(self):
        if self.submission_file_diff is None:
            return None
        return os.path.join(
            deployment_path,
            ramp_config['submissions_dir'],
            'diff_bef24208a45043059', 
            str(self.id))

    @property
    def event(self):
        if self.event_team:
            return self.event_team.event
        else:
            return None

    @property
    def team(self):
        if self.event_team:
            return self.event_team.team
        else:
            return None


submission_similarity_type = db.Enum(
    'target_credit',  # credit given by one of the authors of target
    'source_credit',  # credit given by one of the authors of source
    'thirdparty_credit',  # credit given by an independent user
    name='submission_similarity_type'
)


class SubmissionSimilarity(db.Model):
    __tablename__ = 'submission_similaritys'

    id = db.Column(db.Integer, primary_key=True)
    type = db.Column(submission_similarity_type, nullable=False)
    note = db.Column(db.String, default=None)
    timestamp = db.Column(db.DateTime, default=datetime.datetime.utcnow())
    similarity = db.Column(db.Float, default=0.0)

    user_id = db.Column(db.Integer, db.ForeignKey('users.id'))
    user = db.relationship(
        'User', backref=db.backref('submission_similaritys'))

    source_submission_id = db.Column(
        db.Integer, db.ForeignKey('submissions.id'))
    source_submission = db.relationship(
        'Submission', primaryjoin=(
            'SubmissionSimilarity.source_submission_id == Submission.id'),
        backref=db.backref('sources', cascade='all, delete-orphan'))

    target_submission_id = db.Column(
        db.Integer, db.ForeignKey('submissions.id'))
    target_submission = db.relationship(
        'Submission', primaryjoin=(
            'SubmissionSimilarity.target_submission_id == Submission.id'),
        backref=db.backref('targets', cascade='all, delete-orphan'))

    def __repr__(self):
        repr = 'type={}, user={}, source={}, target={}, similarity={}, timestamp={}'.format(
            self.type, self.user, self.source_submission,
            self.target_submission, self.similarity, self.timestamp)
        return repr


class NameClashError(Exception):
    def __init__(self, value):
        self.value = value

    def __str__(self):
        return repr(self.value)


class MergeTeamError(Exception):
    def __init__(self, value):
        self.value = value

    def __str__(self):
        return repr(self.value)


class DuplicateSubmissionError(Exception):
    def __init__(self, value):
        self.value = value

    def __str__(self):
        return repr(self.value)


class TooEarlySubmissionError(Exception):
    def __init__(self, value):
        self.value = value

    def __str__(self):
        return repr(self.value)


class MissingSubmissionFileError(Exception):
    def __init__(self, value):
        self.value = value

    def __str__(self):
        return repr(self.value)


class MissingExtensionError(Exception):
    def __init__(self, value):
        self.value = value

    def __str__(self):
        return repr(self.value)


class HistoricalContributivity(db.Model):
    __tablename__ = 'historical_contributivitys'

    id = db.Column(db.Integer, primary_key=True, autoincrement=True)
    timestamp = db.Column(db.DateTime, nullable=False)
    submission_id = db.Column(
        db.Integer, db.ForeignKey('submissions.id'))
    submission = db.relationship('Submission', backref=db.backref(
        'historical_contributivitys', cascade='all, delete-orphan'))

    contributivity = db.Column(db.Float, default=0.0)
    historical_contributivity = db.Column(db.Float, default=0.0)


class Keyword(db.Model):
    __tablename__ = 'keywords'

    id = db.Column(db.Integer, primary_key=True, autoincrement=True)
    name = db.Column(db.String(), nullable=False, unique=True)
    # 'data_domain' or 'data_science_theme'
    type = db.Column(db.String(), nullable=False)
    # 'industrial', 'research', etc.
    category = db.Column(db.String())
    description = db.Column(db.String())


class ProblemKeyword(db.Model):
    __tablename__ = 'problem_keywords'

    id = db.Column(db.Integer, primary_key=True)
    # optional description of the keyword particular to a problem
    description = db.Column(db.String)

    problem_id = db.Column(
        db.Integer, db.ForeignKey('problems.id'), nullable=False)
    problem = db.relationship(
        'Problem', backref=db.backref(
            'keywords', cascade='all, delete-orphan'))

    keyword_id = db.Column(
        db.Integer, db.ForeignKey('keywords.id'), nullable=False)
    keyword = db.relationship(
        'Keyword', backref=db.backref(
            'problems', cascade='all, delete-orphan'))<|MERGE_RESOLUTION|>--- conflicted
+++ resolved
@@ -9,13 +9,9 @@
 from importlib import import_module
 from sqlalchemy.ext.hybrid import hybrid_property
 
-<<<<<<< HEAD
-from . import db, config
-=======
 from databoard import db
 
 from . import ramp_config, ramp_data_path, ramp_kits_path, deployment_path
->>>>>>> 6d87d998
 
 logger = logging.getLogger('databoard')
 
@@ -363,7 +359,7 @@
     new_leaderboard_html = db.Column(db.String, default=None)
     public_competition_leaderboard_html = db.Column(db.String, default=None)
     private_competition_leaderboard_html = db.Column(db.String, default=None)
-    
+
     def __init__(self, problem_name, name, event_title):
         self.name = name
         # to check if the module and all required fields are there
@@ -1779,7 +1775,7 @@
     #         self.submission_file_diff = diff
     #         self.submission_file_similarity = similarity
     #     else:
-    #         # off-line construction using dump from 
+    #         # off-line construction using dump from
     #         # config.user_interactions_f_name
     #         tokens = line.split(';')
     #         self.timestamp = eval(tokens[0])
@@ -1829,7 +1825,7 @@
         return os.path.join(
             deployment_path,
             ramp_config['submissions_dir'],
-            'diff_bef24208a45043059', 
+            'diff_bef24208a45043059',
             str(self.id))
 
     @property
