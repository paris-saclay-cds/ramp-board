--- conflicted
+++ resolved
@@ -75,11 +75,7 @@
                            leaderboard=leaderboard_html,
                            failed_leaderboard=failed_leaderboard_html,
                            new_leaderboard=new_leaderboard_html,
-<<<<<<< HEAD
-                           sorting_column_index=2,
-=======
                            sorting_column_index=SORTING_COLUMN_INDEX,
->>>>>>> 86349ce1
                            sorting_direction=sorting_direction,
                            event=event,
                            admin=admin)
@@ -122,11 +118,7 @@
     leaderboard_kwargs = dict(
         leaderboard=leaderboard_html,
         leaderboard_title='Leaderboard',
-<<<<<<< HEAD
-        sorting_column_index=2,
-=======
         sorting_column_index=SORTING_COLUMN_INDEX,
->>>>>>> 86349ce1
         sorting_direction=sorting_direction,
         event=event
     )
@@ -239,11 +231,7 @@
         'leaderboard.html',
         leaderboard_title='Leaderboard',
         leaderboard=leaderboard_html,
-<<<<<<< HEAD
-        sorting_column_index=3,
-=======
         sorting_column_index=SORTING_COLUMN_INDEX+1,
->>>>>>> 86349ce1
         sorting_direction=sorting_direction,
         event=event,
         private=True,
