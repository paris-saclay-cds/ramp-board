import codecs
import datetime
import difflib
import logging
import os
import shutil
import tempfile

from bokeh.embed import components

import flask_login

from flask import Blueprint
from flask import current_app as app
from flask import redirect
from flask import render_template
from flask import request
from flask import send_from_directory

from wtforms import StringField
from wtforms.widgets import TextArea

from werkzeug.utils import secure_filename

from ramp_database.model import Problem
from ramp_database.model import Submission
from ramp_database.model import SubmissionFile
from ramp_database.model import SubmissionSimilarity
from ramp_database.model import User
from ramp_database.model import WorkflowElement

from ramp_database.exceptions import DuplicateSubmissionError
from ramp_database.exceptions import MissingExtensionError
from ramp_database.exceptions import TooEarlySubmissionError

from ramp_database.tools.event import get_event
from ramp_database.tools.event import get_problem
from ramp_database.tools.frontend import is_admin
from ramp_database.tools.frontend import is_accessible_code
from ramp_database.tools.frontend import is_accessible_event
from ramp_database.tools.frontend import is_user_signed_up
<<<<<<< HEAD
from ramp_database.tools.frontend import did_user_signed_up
=======
from ramp_database.tools.frontend import is_user_sign_up_requested
>>>>>>> ee2a4533
from ramp_database.tools.submission import add_submission
from ramp_database.tools.submission import add_submission_similarity
from ramp_database.tools.submission import get_source_submissions
from ramp_database.tools.submission import get_submission_by_name
from ramp_database.tools.user import add_user_interaction
from ramp_database.tools.team import ask_sign_up_team
from ramp_database.tools.team import get_event_team_by_name
from ramp_database.tools.team import sign_up_team

from ramp_frontend import db

from ..forms import AskForEventForm
from ..forms import CodeForm
from ..forms import CreditForm
from ..forms import ImportForm
from ..forms import SubmitForm
from ..forms import UploadForm

from ..utils import body_formatter_user
from ..utils import send_mail

from .redirect import redirect_to_credit
from .redirect import redirect_to_sandbox
from .redirect import redirect_to_user

from .visualization import score_plot

mod = Blueprint('ramp', __name__)
logger = logging.getLogger('RAMP-FRONTEND')


@mod.route("/problems")
def problems():
    """Landing page showing all the RAMP problems."""
    user = (flask_login.current_user
            if flask_login.current_user.is_authenticated else None)
    admin = user.access_level == 'admin' if user is not None else False
    if app.config['TRACK_USER_INTERACTION']:
        add_user_interaction(
            db.session, interaction='looking at problems', user=user
        )
    problems = get_problem(db.session, None)

    for problem in problems:
        for event in problem.events:
            # check the state of the event
            now = datetime.datetime.now()
            start = event.opening_timestamp
            start_collab = event.public_opening_timestamp
            end = event.closing_timestamp
            if now < start or now >= end:
                event.state = 'close'
            elif now >= start and now < start_collab:
                event.state = 'competitive'
            elif now >= start and now >= start_collab and now < end:
                event.state = 'collab'
            if user:
                signed = get_event_team_by_name(
                                    db.session, event.name,
                                    flask_login.current_user.name)
                if not signed:
                    event.state_user = 'not_signed'
                elif signed.approved:
                    event.state_user = 'signed'
                elif signed:
                    event.state_user = 'waiting'
            else:
                event.state_user = 'not_signed'

    # problems = Problem.query.order_by(Problem.id.desc())
    return render_template('problems.html',
                           problems=problems,
                           admin=admin)


@mod.route("/problems/<problem_name>")
def problem(problem_name):
    """Landing page for a single RAMP problem.

    Parameters
    ----------
    problem_name : str
        The name of a problem.
    """
    current_problem = get_problem(db.session, problem_name)
    user = (flask_login.current_user
            if flask_login.current_user.is_authenticated else None)
    admin = user.access_level == 'admin' if user is not None else False
    if current_problem:
        if app.config['TRACK_USER_INTERACTION']:
            if flask_login.current_user.is_authenticated:
                add_user_interaction(
                    db.session,
                    interaction='looking at problem',
                    user=flask_login.current_user,
                    problem=current_problem
                )
            else:
                add_user_interaction(
                    db.session, interaction='looking at problem',
                    problem=current_problem
                )
        description_f_name = os.path.join(
            current_problem.path_ramp_kit,
            '{}_starting_kit.html'.format(current_problem.name)
        )
        with codecs.open(description_f_name, 'r', 'utf-8') as description_file:
            description = description_file.read()
        return render_template('problem.html', problem=current_problem,
                               description=description, admin=admin)
    else:
        return redirect_to_user('Problem {} does not exist'
                                .format(problem_name), is_error=True)


@mod.route("/events/<event_name>")
@flask_login.login_required
def user_event(event_name):
    """Landing page for a given event.

    Parameters
    ----------
    event_name : str
        The event name.
    """
    if flask_login.current_user.access_level == 'asked':
        msg = 'Your account has not been approved yet by the administrator'
        logger.error(msg)
        return redirect_to_user(msg)
    if not is_accessible_event(db.session, event_name,
                               flask_login.current_user.name):
        return redirect_to_user('{}: no event named "{}"'
                                .format(flask_login.current_user.firstname,
                                        event_name))
    event = get_event(db.session, event_name)
    if event:
        if app.config['TRACK_USER_INTERACTION']:
            add_user_interaction(db.session, interaction='looking at event',
                                 event=event, user=flask_login.current_user)
        description_f_name = os.path.join(
            event.problem.path_ramp_kit,
            '{}_starting_kit.html'.format(event.problem.name)
        )
        with codecs.open(description_f_name, 'r', 'utf-8') as description_file:
            description = description_file.read()
        admin = is_admin(db.session, event_name, flask_login.current_user.name)
        approved = is_user_signed_up(
            db.session, event_name, flask_login.current_user.name
        )
<<<<<<< HEAD
        asked = did_user_signed_up(
=======
        asked = is_user_sign_up_requested(
>>>>>>> ee2a4533
            db.session, event_name, flask_login.current_user.name
        )
        return render_template('event.html',
                               description=description,
                               event=event,
                               admin=admin,
                               approved=approved,
                               asked=asked)
    return redirect_to_user('Event {} does not exist.'
                            .format(event_name), is_error=True)


@mod.route("/events/<event_name>/sign_up")
@flask_login.login_required
def sign_up_for_event(event_name):
    """Landing page to sign-up to a specific RAMP event.

    Parameters
    ----------
    event_name : str
        The name of the event.
    """
    event = get_event(db.session, event_name)
    if not is_accessible_event(db.session, event_name,
                               flask_login.current_user.name):
        return redirect_to_user('{}: no event named "{}"'
                                .format(flask_login.current_user.firstname,
                                        event_name))
    if app.config['TRACK_USER_INTERACTION']:
        add_user_interaction(db.session, interaction='signing up at event',
                             user=flask_login.current_user, event=event)

    ask_sign_up_team(db.session, event.name, flask_login.current_user.name)
    if event.is_controled_signup:
        admin_users = User.query.filter_by(access_level='admin')
        for admin in admin_users:
            subject = ('Request to sign-up {} to RAMP event {}'
                       .format(event.name, flask_login.current_user.name))
            body = body_formatter_user(flask_login.current_user)
            url_approve = ('http://{}/events/{}/sign_up/{}'
                           .format(
                               app.config['DOMAIN_NAME'], event.name,
                               flask_login.current_user.name
                           ))
            body += ('Click on this link to approve the sign-up request: {}'
                     .format(url_approve))
            send_mail(admin.email, subject, body)
        return redirect_to_user("Sign-up request is sent to event admins.",
                                is_error=False, category='Request sent')
    sign_up_team(db.session, event.name, flask_login.current_user.name)
    return redirect_to_sandbox(
        event,
        '{} is signed up for {}.'
        .format(flask_login.current_user.firstname, event),
        is_error=False,
        category='Successful sign-up'
    )


@mod.route("/events/<event_name>/sandbox", methods=['GET', 'POST'])
@flask_login.login_required
def sandbox(event_name):
    """Landing page for the user's sandbox.

    Parameters
    ----------
    event_name : str
        The event name.
    """
    event = get_event(db.session, event_name)
    if not is_accessible_event(db.session, event_name,
                               flask_login.current_user.name):
        return redirect_to_user(
            '{}: no event named "{}"'
            .format(flask_login.current_user.firstname, event_name)
        )
    if not is_accessible_code(db.session, event_name,
                              flask_login.current_user.name):
        error_str = ('No access to sandbox for event {}. If you have '
                     'already signed up, please wait for approval.'
                     .format(event.name))
        return redirect_to_user(error_str)
    # setup the webpage when loading
    # we use the code store in the sandbox to show to the user
    sandbox_submission = get_submission_by_name(
        db.session, event_name, flask_login.current_user.name,
        event.ramp_sandbox_name
    )
    event_team = get_event_team_by_name(
        db.session, event_name, flask_login.current_user.name
    )
    # initialize the form for the code
    # The amount of python magic we have to do for rendering a variable
    # number of textareas, named and populated at run time, is mind
    # boggling.

    # First we need to make sure CodeForm is empty
    # for name_code in CodeForm.names_codes:
    #     name, _ = name_code
    #     delattr(CodeForm, name)
    CodeForm.names_codes = []

    # Then we create named fields in the CodeForm class for each editable
    # submission file. They have to be populated when the code_form object
    # is created, so we also create a code_form_kwargs dictionary and
    # populate it with the codes.
    code_form_kwargs = {}
    for submission_file in sandbox_submission.files:
        if submission_file.is_editable:
            f_field = submission_file.name
            setattr(CodeForm,
                    f_field, StringField('Text', widget=TextArea()))
            code_form_kwargs[f_field] = submission_file.get_code()
    code_form_kwargs['prefix'] = 'code'
    code_form = CodeForm(**code_form_kwargs)
    # Then, to be able to iterate over the files in the sandbox.html
    # template, we also fill a separate table of pairs (file name, code).
    # The text areas in the template will then have to be created manually.
    for submission_file in sandbox_submission.files:
        if submission_file.is_editable:
            code_form.names_codes.append(
                (submission_file.name, submission_file.get_code()))

    # initialize the submission field and the the uploading form
    submit_form = SubmitForm(
        submission_name=event_team.last_submission_name, prefix='submit'
    )
    upload_form = UploadForm(prefix='upload')

    admin = is_admin(db.session, event_name, flask_login.current_user.name)
    if request.method == 'GET':
        return render_template(
            'sandbox.html',
            submission_names=sandbox_submission.f_names,
            code_form=code_form,
            submit_form=submit_form, upload_form=upload_form,
            event=event,
            admin=admin
        )

    if request.method == 'POST':
        if ('code-csrf_token' in request.form and
                code_form.validate_on_submit()):
            try:
                for submission_file in sandbox_submission.files:
                    if submission_file.is_editable:
                        old_code = submission_file.get_code()
                        submission_file.set_code(
                            request.form[submission_file.name])
                        new_code = submission_file.get_code()
                        diff = '\n'.join(difflib.unified_diff(
                            old_code.splitlines(), new_code.splitlines()))
                        similarity = difflib.SequenceMatcher(
                            a=old_code, b=new_code).ratio()
                        if app.config['TRACK_USER_INTERACTION']:
                            add_user_interaction(
                                db.session,
                                interaction='save',
                                user=flask_login.current_user,
                                event=event,
                                submission_file=submission_file,
                                diff=diff, similarity=similarity
                            )
            except Exception as e:
                return redirect_to_sandbox(event, 'Error: {}'.format(e))
            return redirect_to_sandbox(
                event,
                'You submission has been saved. You can safely comeback to '
                'your sandbox later.',
                is_error=False, category='File saved'
            )

        elif request.files:
            upload_f_name = secure_filename(
                request.files['file'].filename)
            upload_name = upload_f_name.split('.')[0]
            # TODO: create a get_function
            upload_workflow_element = WorkflowElement.query.filter_by(
                name=upload_name, workflow=event.workflow).one_or_none()
            if upload_workflow_element is None:
                return redirect_to_sandbox(event,
                                           '{} is not in the file list.'
                                           .format(upload_f_name))

            # TODO: create a get_function
            submission_file = SubmissionFile.query.filter_by(
                submission=sandbox_submission,
                workflow_element=upload_workflow_element).one()
            if submission_file.is_editable:
                old_code = submission_file.get_code()

            tmp_f_name = os.path.join(tempfile.gettempdir(), upload_f_name)
            request.files['file'].save(tmp_f_name)
            file_length = os.stat(tmp_f_name).st_size
            if (upload_workflow_element.max_size is not None and
                    file_length > upload_workflow_element.max_size):
                return redirect_to_sandbox(
                    event,
                    'File is too big: {} exceeds max size {}'
                    .format(file_length, upload_workflow_element.max_size)
                )
            if submission_file.is_editable:
                try:
                    with open(tmp_f_name) as f:
                        code = f.read()
                        submission_file.set_code(code)
                except Exception as e:
                    return redirect_to_sandbox(event, 'Error: {}'.format(e))
            else:
                # non-editable files are not verified for now
                dst = os.path.join(sandbox_submission.path, upload_f_name)
                shutil.copy2(tmp_f_name, dst)
            logger.info('{} uploaded {} in {}'
                        .format(flask_login.current_user.name, upload_f_name,
                                event))

            if submission_file.is_editable:
                new_code = submission_file.get_code()
                diff = '\n'.join(difflib.unified_diff(
                    old_code.splitlines(), new_code.splitlines()))
                similarity = difflib.SequenceMatcher(
                    a=old_code, b=new_code).ratio()
                if app.config['TRACK_USER_INTERACTION']:
                    add_user_interaction(
                        db.session,
                        interaction='upload',
                        user=flask_login.current_user,
                        event=event,
                        submission_file=submission_file,
                        diff=diff,
                        similarity=similarity
                    )
            else:
                if app.config['TRACK_USER_INTERACTION']:
                    add_user_interaction(
                        db.session,
                        interaction='upload',
                        user=flask_login.current_user,
                        event=event,
                        submission_file=submission_file
                    )

            return redirect(request.referrer)
            # TODO: handle different extensions for the same workflow element
            # ie: now we let upload eg external_data.bla, and only fail at
            # submission, without giving a message

        elif ('submit-csrf_token' in request.form and
              submit_form.validate_on_submit()):
            new_submission_name = request.form['submit-submission_name']
            if not 4 < len(new_submission_name) < 20:
                return redirect_to_sandbox(
                    event,
                    'Submission name should have length between 4 and '
                    '20 characters.'
                )
            try:
                new_submission_name.encode('ascii')
            except Exception as e:
                return redirect_to_sandbox(event, 'Error: {}'.format(e))
            try:
                new_submission = add_submission(db.session, event_name,
                                                event_team.team.name,
                                                new_submission_name,
                                                sandbox_submission.path)
            except DuplicateSubmissionError:
                return redirect_to_sandbox(
                    event,
                    'Submission {} already exists. Please change the name.'
                    .format(new_submission_name)
                )
            except MissingExtensionError:
                return redirect_to_sandbox(
                    event, 'Missing extension'
                )
            except TooEarlySubmissionError as e:
                return redirect_to_sandbox(event, str(e))

            logger.info('{} submitted {} for {}.'
                        .format(flask_login.current_user.name,
                                new_submission.name, event_team))
            if event.is_send_submitted_mails:
                admin_users = User.query.filter_by(access_level='admin')
                for admin in admin_users:
                    subject = 'Submission {} sent for training'.format(
                        new_submission.name
                    )
                    body = """A new submission have been submitted:
                    event: {}
                    user: {}
                    submission: {}
                    submission path: {}
                    """.format(event_team.event.name,
                               flask_login.current_user.name,
                               new_submission.name, new_submission.path)
                    send_mail(admin.email, subject, body)
            if app.config['TRACK_USER_INTERACTION']:
                add_user_interaction(
                    db.session,
                    interaction='submit',
                    user=flask_login.current_user,
                    event=event,
                    submission=new_submission
                )

            return redirect_to_sandbox(
                event,
                '{} submitted {} for {}'
                .format(flask_login.current_user.firstname,
                        new_submission.name, event_team),
                is_error=False, category='Submission'
            )

    admin = is_admin(db.session, event_name, flask_login.current_user.name)
    return render_template(
        'sandbox.html',
        submission_names=sandbox_submission.f_names,
        code_form=code_form,
        submit_form=submit_form, upload_form=upload_form,
        event=event,
        admin=admin
    )


@mod.route("/problems/<problem_name>/ask_for_event", methods=['GET', 'POST'])
@flask_login.login_required
def ask_for_event(problem_name):
    problem = Problem.query.filter_by(name=problem_name).one_or_none()
    if problem is None:
        return redirect_to_user(
            '{}: no problem named "{}"'
            .format(flask_login.current_user.firstname, problem_name)
        )
    logger.info('{} is asking for event on {}'
                .format(flask_login.current_user.name, problem.name))
    # We assume here that event name has the syntax <problem_name>_<suffix>
    form = AskForEventForm(
        min_duration_between_submissions_hour=8,
        min_duration_between_submissions_minute=0,
        min_duration_between_submissions_second=0,
    )
    if form.validate_on_submit():
        admin_users = User.query.filter_by(access_level='admin')
        for admin in admin_users:
            subject = 'Request to add a new event'
            body = """User {} asked to add a new event:
            event name: {}
            event title: {}
            number of students: {}
            waiting time between resubmission: {}:{}:{}
            opening data: {}
            closing data: {}
            """.format(
                flask_login.current_user.name,
                problem.name + '_' + form.suffix.data,
                form.title.data,
                form.n_students.data,
                form.min_duration_between_submissions_hour.data,
                form.min_duration_between_submissions_minute.data,
                form.min_duration_between_submissions_second.data,
                form.opening_date.data,
                form.closing_date.data
            )
            send_mail(admin.email, subject, body)
        return redirect_to_user(
            'Thank you. Your request has been sent to RAMP administrators.',
            category='Event request', is_error=False
        )

    return render_template('ask_for_event.html', form=form, problem=problem)


@mod.route("/credit/<submission_hash>", methods=['GET', 'POST'])
@flask_login.login_required
def credit(submission_hash):
    """The landing page to credit other submission when a user submit is own.

    Parameters
    ----------
    submission_hash : str
        The submission hash of the current submission.
    """
    submission = (Submission.query.filter_by(hash_=submission_hash)
                                  .one_or_none())
    access_code = is_accessible_code(
        db.session, submission.event_team.event.name,
        flask_login.current_user.name, submission.name
    )
    if submission is None or not access_code:
        error_str = 'Missing submission: {}'.format(submission_hash)
        return redirect_to_user(error_str)
    event_team = submission.event_team
    event = event_team.event
    source_submissions = get_source_submissions(db.session, submission.id)

    def get_s_field(source_submission):
        return '{}/{}/{}'.format(
            source_submission.event_team.event.name,
            source_submission.event_team.team.name,
            source_submission.name)

    # Make sure that CreditForm is empty
    CreditForm.name_credits = []
    credit_form_kwargs = {}
    for source_submission in source_submissions:
        s_field = get_s_field(source_submission)
        setattr(CreditForm, s_field, StringField('Text'))
    credit_form = CreditForm(**credit_form_kwargs)
    sum_credit = 0
    # new = True
    for source_submission in source_submissions:
        s_field = get_s_field(source_submission)
        submission_similaritys = \
            (SubmissionSimilarity.query
                                 .filter_by(
                                     type='target_credit',
                                     user=flask_login.current_user,
                                     source_submission=source_submission,
                                     target_submission=submission)
                                 .all())
        if not submission_similaritys:
            submission_credit = 0
        else:
            # new = False
            # find the last credit (in case crediter changes her mind)
            submission_similaritys.sort(
                key=lambda x: x.timestamp, reverse=True)
            submission_credit = int(
                round(100 * submission_similaritys[0].similarity)
            )
            sum_credit += submission_credit
        credit_form.name_credits.append(
            (s_field, str(submission_credit), source_submission.link)
        )
    # This doesnt work, not sure why
    # if not new:
    #    credit_form.self_credit.data = str(100 - sum_credit)
    if credit_form.validate_on_submit():
        try:
            sum_credit = int(credit_form.self_credit.data)
            logger.info(sum_credit)
            for source_submission in source_submissions:
                s_field = get_s_field(source_submission)
                sum_credit += int(getattr(credit_form, s_field).data)
            if sum_credit != 100:
                return redirect_to_credit(
                    submission_hash,
                    'Error: The total credit should add up to 100'
                )
        except Exception as e:
            return redirect_to_credit(submission_hash, 'Error: {}'.format(e))
        for source_submission in source_submissions:
            s_field = get_s_field(source_submission)
            similarity = int(getattr(credit_form, s_field).data) / 100.
            submission_similarity = \
                (SubmissionSimilarity.query
                                     .filter_by(
                                         type='target_credit',
                                         user=flask_login.current_user,
                                         source_submission=source_submission,
                                         target_submission=submission)
                                     .all())
            # if submission_similarity is not empty, we need to
            # add zero to cancel previous credits explicitly
            if similarity > 0 or submission_similarity:
                add_submission_similarity(
                    db.session,
                    credit_type='target_credit',
                    user=flask_login.current_user,
                    source_submission=source_submission,
                    target_submission=submission,
                    similarity=similarity,
                    timestamp=datetime.datetime.utcnow()
                )

        if app.config['TRACK_USER_INTERACTION']:
            add_user_interaction(
                db.session,
                interaction='giving credit',
                user=flask_login.current_user,
                event=event,
                submission=submission
            )

        return redirect('/events/{}/sandbox'.format(event.name))

    admin = is_admin(db.session, event.name, flask_login.current_user.name)
    return render_template(
        'credit.html', submission=submission,
        source_submissions=source_submissions, credit_form=credit_form,
        event=event, admin=admin)


@mod.route("/event_plots/<event_name>")
@flask_login.login_required
def event_plots(event_name):
    """Landing page of the plot illustrating the score evolution over time for
    a specific RAMP event.

    Parameters
    ----------
    event_name : str
        The name of the event.
    """
    event = get_event(db.session, event_name)
    if not is_accessible_event(db.session, event_name,
                               flask_login.current_user.name):
        return redirect_to_user('{}: no event named "{}"'
                                .format(flask_login.current_user.firstname,
                                        event_name))
    if event:
        p = score_plot(db.session, event)
        script, div = components(p)
        return render_template('event_plots.html',
                               script=script,
                               div=div,
                               event=event)
    return redirect_to_user('Event {} does not exist.'
                            .format(event_name),
                            is_error=True)


@mod.route("/<submission_hash>/<f_name>", methods=['GET', 'POST'])
@flask_login.login_required
def view_model(submission_hash, f_name):
    """Rendering submission codes using templates/submission.html.

    The code of f_name is displayed in the left panel, the list of submissions
    files is in the right panel. Clicking on a file will show that file (using
    the same template). Clicking on the name on the top will download the file
    itself (managed in the template). Clicking on "Archive" will zip all the
    submission files and download them (managed here).

    Parameters
    ----------
    submission_hash : str
        The hash_ of the submission.
    f_name : tr
        The name of the submission file.
    """
    submission = (Submission.query.filter_by(hash_=submission_hash)
                                  .one_or_none())
    if (submission is None or
            not is_accessible_code(db.session, submission.event.name,
                                   submission.event_team.team.name,
                                   submission.name)):
        error_str = 'Missing submission: {}'.format(submission_hash)
        return redirect_to_user(error_str)
    event = submission.event_team.event
    team = submission.event_team.team
    workflow_element_name = f_name.split('.')[0]
    workflow_element = \
        (WorkflowElement.query.filter_by(name=workflow_element_name,
                                         workflow=event.workflow)
                              .one_or_none())
    if workflow_element is None:
        error_str = ('{} is not a valid workflow element by {} '
                     .format(workflow_element_name,
                             flask_login.current_user.name))
        error_str += 'in {}/{}/{}/{}'.format(event, team, submission, f_name)
        return redirect_to_user(error_str)
    submission_file = \
        (SubmissionFile.query.filter_by(submission=submission,
                                        workflow_element=workflow_element)
                             .one_or_none())
    if submission_file is None:
        error_str = ('No submission file by {} in {}/{}/{}/{}'
                     .format(flask_login.current_user.name,
                             event, team, submission, f_name))
        return redirect_to_user(error_str)

    # superfluous, perhaps when we'll have different extensions?
    f_name = submission_file.f_name

    submission_abspath = os.path.abspath(submission.path)
    if not os.path.exists(submission_abspath):
        error_str = ('{} does not exist by {} in {}/{}/{}/{}'
                     .format(submission_abspath, flask_login.current_user.name,
                             event, team, submission, f_name))
        return redirect_to_user(error_str)

    if app.config['TRACK_USER_INTERACTION']:
        add_user_interaction(
            db.session,
            interaction='looking at submission',
            user=flask_login.current_user,
            event=event,
            submission=submission,
            submission_file=submission_file
        )

    logger.info('{} is looking at {}/{}/{}/{}'
                .format(flask_login.current_user.name, event, team, submission,
                        f_name))

    # Downloading file if it is not editable (e.g., external_data.csv)
    if not workflow_element.is_editable:
        # archive_filename = f_name  + '.zip'
        # with changedir(submission_abspath):
        #    with ZipFile(archive_filename, 'w') as archive:
        #        archive.write(f_name)
        if app.config['TRACK_USER_INTERACTION']:
            add_user_interaction(
                db.session,
                interaction='download',
                user=flask_login.current_user,
                event=event,
                submission=submission,
                submission_file=submission_file
            )

        return send_from_directory(
            submission_abspath, f_name, as_attachment=True,
            attachment_filename='{}_{}'.format(submission.hash_[:6], f_name),
            mimetype='application/octet-stream'
        )

    # Importing selected files into sandbox
    choices = [(f, f) for f in submission.f_names]
    import_form = ImportForm()
    import_form.selected_f_names.choices = choices
    if import_form.validate_on_submit():
        sandbox_submission = get_submission_by_name(
            db.session, event.name, flask_login.current_user.name,
            event.ramp_sandbox_name
        )
        for filename in import_form.selected_f_names.data:
            logger.info(
                '{} is importing {}/{}/{}/{}'
                .format(flask_login.current_user.name, event, team,
                        submission, filename)
            )

            # TODO: deal with different extensions of the same file
            src = os.path.join(submission.path, filename)
            dst = os.path.join(sandbox_submission.path, filename)
            shutil.copy2(src, dst)  # copying also metadata
            logger.info('Copying {} to {}'.format(src, dst))

            workflow_element = WorkflowElement.query.filter_by(
                name=filename.split('.')[0], workflow=event.workflow).one()
            submission_file = SubmissionFile.query.filter_by(
                submission=submission,
                workflow_element=workflow_element).one()
            if app.config['TRACK_USER_INTERACTION']:
                add_user_interaction(
                    db.session,
                    interaction='copy',
                    user=flask_login.current_user,
                    event=event,
                    submission=submission,
                    submission_file=submission_file
                )

        return redirect('/events/{}/sandbox'.format(event.name))

    with open(os.path.join(submission.path, f_name)) as f:
        code = f.read()
    admin = is_admin(db.session, event.name, flask_login.current_user.name)
    return render_template(
        'submission.html',
        event=event,
        code=code,
        submission=submission,
        f_name=f_name,
        import_form=import_form,
        admin=admin)


@mod.route("/<submission_hash>/error.txt")
@flask_login.login_required
def view_submission_error(submission_hash):
    """Rendering submission codes using templates/submission.html.

    The code of f_name is displayed in the left panel, the list of submissions
    files is in the right panel. Clicking on a file will show that file (using
    the same template). Clicking on the name on the top will download the file
    itself (managed in the template). Clicking on "Archive" will zip all the
    submission files and download them (managed here).

    Parameters
    ----------
    submission_hash : str
        The hash of the submission.
    """
    submission = (Submission.query.filter_by(hash_=submission_hash)
                                  .one_or_none())
    if submission is None:
        error_str = ('Missing submission {}: {}'
                     .format(flask_login.current_user.name, submission_hash))
        return redirect_to_user(error_str)
    event = submission.event_team.event
    team = submission.event_team.team
    # TODO: check if event == submission.event_team.event

    if app.config['TRACK_USER_INTERACTION']:
        add_user_interaction(
            db.session,
            interaction='looking at error',
            user=flask_login.current_user,
            event=event,
            submission=submission
        )

    return render_template(
        'submission_error.html', submission=submission, team=team, event=event
    )<|MERGE_RESOLUTION|>--- conflicted
+++ resolved
@@ -39,11 +39,7 @@
 from ramp_database.tools.frontend import is_accessible_code
 from ramp_database.tools.frontend import is_accessible_event
 from ramp_database.tools.frontend import is_user_signed_up
-<<<<<<< HEAD
-from ramp_database.tools.frontend import did_user_signed_up
-=======
 from ramp_database.tools.frontend import is_user_sign_up_requested
->>>>>>> ee2a4533
 from ramp_database.tools.submission import add_submission
 from ramp_database.tools.submission import add_submission_similarity
 from ramp_database.tools.submission import get_source_submissions
@@ -193,11 +189,7 @@
         approved = is_user_signed_up(
             db.session, event_name, flask_login.current_user.name
         )
-<<<<<<< HEAD
-        asked = did_user_signed_up(
-=======
         asked = is_user_sign_up_requested(
->>>>>>> ee2a4533
             db.session, event_name, flask_login.current_user.name
         )
         return render_template('event.html',
